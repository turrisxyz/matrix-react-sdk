--- conflicted
+++ resolved
@@ -16,22 +16,13 @@
 
 import './skinned-sdk';
 
-<<<<<<< HEAD
-import { CallEvent, CallState } from 'matrix-js-sdk/src/webrtc/call';
-import EventEmitter from 'events';
-
-import CallHandler, { PlaceCallType, CallHandlerEvent } from '../src/CallHandler';
-import { stubClient, mkStubRoom } from './test-utils';
-import { MatrixClientPeg } from '../src/MatrixClientPeg';
-import dis from '../src/dispatcher/dispatcher';
-=======
 import CallHandler, { CallHandlerEvent } from '../src/CallHandler';
 import { stubClient, mkStubRoom } from './test-utils';
 import { MatrixClientPeg } from '../src/MatrixClientPeg';
 import dis from '../src/dispatcher/dispatcher';
 import { CallEvent, CallState, CallType } from 'matrix-js-sdk/src/webrtc/call';
->>>>>>> 2b52e17a
 import DMRoomMap from '../src/utils/DMRoomMap';
+import EventEmitter from 'events';
 import SdkConfig from '../src/SdkConfig';
 import { ActionPayload } from '../src/dispatcher/payloads';
 import { Action } from "../src/dispatcher/actions";
