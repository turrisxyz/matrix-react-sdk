--- conflicted
+++ resolved
@@ -59,16 +59,12 @@
     "babel": "^5.8.23",
     "babel-core": "^5.8.38",
     "babel-eslint": "^6.1.0",
-<<<<<<< HEAD
     "babel-loader": "^6.2.5",
     "babel-plugin-add-module-exports": "^0.2.1",
     "babel-plugin-transform-async-to-generator": "^6.16.0",
     "babel-plugin-transform-class-properties": "^6.16.0",
     "babel-plugin-transform-object-rest-spread": "^6.16.0",
     "babel-plugin-transform-runtime": "^6.15.0",
-=======
-    "babel-loader": "^5.4.0",
->>>>>>> f7224569
     "babel-polyfill": "^6.5.0",
     "eslint": "^2.13.1",
     "eslint-plugin-flowtype": "^2.17.0",
