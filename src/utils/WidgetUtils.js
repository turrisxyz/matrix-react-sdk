--- conflicted
+++ resolved
@@ -27,12 +27,9 @@
 const WIDGET_WAIT_TIME = 20000;
 import SettingsStore from "../settings/SettingsStore";
 import ActiveWidgetStore from "../stores/ActiveWidgetStore";
-<<<<<<< HEAD
+import {IntegrationManagers} from "../integrations/IntegrationManagers";
 import embedVideo from "embed-video";
 import $ from "jquery";
-=======
-import {IntegrationManagers} from "../integrations/IntegrationManagers";
->>>>>>> 61539a5b
 
 /**
  * Encodes a URI according to a set of template variables. Variables will be
