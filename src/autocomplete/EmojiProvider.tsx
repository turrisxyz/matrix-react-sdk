--- conflicted
+++ resolved
@@ -18,24 +18,19 @@
 */
 
 import React from 'react';
-import { uniq, sortBy } from 'lodash';
-import EMOTICON_REGEX from 'emojibase-regex/emoticon';
-
 import { _t } from '../languageHandler';
 import AutocompleteProvider from './AutocompleteProvider';
 import QueryMatcher from './QueryMatcher';
 import { PillCompletion } from './Components';
 import { ICompletion, ISelectionRange } from './Autocompleter';
+import { uniq, sortBy } from 'lodash';
 import SettingsStore from "../settings/SettingsStore";
 import { EMOJI, IEmoji } from '../emoji';
 
-<<<<<<< HEAD
-=======
 import EMOTICON_REGEX from 'emojibase-regex/emoticon';
 import { Room } from 'matrix-js-sdk/src/models/room';
 import { TimelineRenderingType } from '../contexts/RoomContext';
 
->>>>>>> 2b52e17a
 const LIMIT = 20;
 
 // Match for ascii-style ";-)" emoticons or ":wink:" shortcodes provided by emojibase
