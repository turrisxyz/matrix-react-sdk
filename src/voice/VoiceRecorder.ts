/*
Copyright 2021 The Matrix.org Foundation C.I.C.

Licensed under the Apache License, Version 2.0 (the "License");
you may not use this file except in compliance with the License.
You may obtain a copy of the License at

    http://www.apache.org/licenses/LICENSE-2.0

Unless required by applicable law or agreed to in writing, software
distributed under the License is distributed on an "AS IS" BASIS,
WITHOUT WARRANTIES OR CONDITIONS OF ANY KIND, either express or implied.
See the License for the specific language governing permissions and
limitations under the License.
*/

import * as Recorder from 'opus-recorder';
import encoderPath from 'opus-recorder/dist/encoderWorker.min.js';
import {MatrixClient} from "matrix-js-sdk/src/client";
import CallMediaHandler from "../CallMediaHandler";
import {SimpleObservable} from "matrix-widget-api";
import {percentageOf} from "../utils/numbers";

const CHANNELS = 1; // stereo isn't important
const SAMPLE_RATE = 48000; // 48khz is what WebRTC uses. 12khz is where we lose quality.
const BITRATE = 24000; // 24kbps is pretty high quality for our use case in opus.

export interface IRecordingUpdate {
    waveform: number[]; // floating points between 0 (low) and 1 (high).
    timeSeconds: number; // float
}

export class VoiceRecorder {
    private recorder: Recorder;
    private recorderContext: AudioContext;
    private recorderSource: MediaStreamAudioSourceNode;
    private recorderStream: MediaStream;
    private recorderFFT: AnalyserNode;
    private recorderProcessor: ScriptProcessorNode;
    private buffer = new Uint8Array(0);
    private mxc: string;
    private recording = false;
    private observable: SimpleObservable<IRecordingUpdate>;

    public constructor(private client: MatrixClient) {
    }

    private async makeRecorder() {
        this.recorderStream = await navigator.mediaDevices.getUserMedia({
            audio: {
                channelCount: CHANNELS,
                noiseSuppression: true, // browsers ignore constraints they can't honour
                deviceId: CallMediaHandler.getAudioInput(),
            },
        });
        this.recorderContext = new AudioContext({
<<<<<<< HEAD
            // latencyHint: "interactive", // we don't want a latency hint (this causes data smoothing)
            sampleRate: SAMPLE_RATE, // once again, the browser will resample for us
=======
            latencyHint: "interactive",
>>>>>>> dfd65516
        });
        this.recorderSource = this.recorderContext.createMediaStreamSource(this.recorderStream);
        this.recorderFFT = this.recorderContext.createAnalyser();

        // Bring the FFT time domain down a bit. The default is 2048, and this must be a power
        // of two. We use 64 points because we happen to know down the line we need less than
        // that, but 32 would be too few. Large numbers are not helpful here and do not add
        // precision: they introduce higher precision outputs of the FFT (frequency data), but
        // it makes the time domain less than helpful.
        this.recorderFFT.fftSize = 64;

        // We use an audio processor to get accurate timing information.
        // The size of the audio buffer largely decides how quickly we push timing/waveform data
        // out of this class. Smaller buffers mean we update more frequently as we can't hold as
        // many bytes. Larger buffers mean slower updates. For scale, 1024 gives us about 30Hz of
        // updates and 2048 gives us about 20Hz. We use 1024 to get as close to perceived realtime
        // as possible. Must be a power of 2.
        this.recorderProcessor = this.recorderContext.createScriptProcessor(1024, CHANNELS, CHANNELS);

        // Connect our inputs and outputs
        this.recorderSource.connect(this.recorderFFT);
        this.recorderSource.connect(this.recorderProcessor);
        this.recorderProcessor.connect(this.recorderContext.destination);

        this.recorder = new Recorder({
            encoderPath, // magic from webpack
            encoderSampleRate: SAMPLE_RATE,
            encoderApplication: 2048, // voice (default is "audio")
            streamPages: true, // this speeds up the encoding process by using CPU over time
            encoderFrameSize: 20, // ms, arbitrary frame size we send to the encoder
            numberOfChannels: CHANNELS,
            sourceNode: this.recorderSource,
            encoderBitRate: BITRATE,

            // We use low values for the following to ease CPU usage - the resulting waveform
            // is indistinguishable for a voice message. Note that the underlying library will
            // pick defaults which prefer the highest possible quality, CPU be damned.
            encoderComplexity: 3, // 0-10, 10 is slow and high quality.
            resampleQuality: 3, // 0-10, 10 is slow and high quality
        });
        this.recorder.ondataavailable = (a: ArrayBuffer) => {
            const buf = new Uint8Array(a);
            const newBuf = new Uint8Array(this.buffer.length + buf.length);
            newBuf.set(this.buffer, 0);
            newBuf.set(buf, this.buffer.length);
            this.buffer = newBuf;
        };
    }

    public get liveData(): SimpleObservable<IRecordingUpdate> {
        if (!this.recording) throw new Error("No observable when not recording");
        return this.observable;
    }

    public get isSupported(): boolean {
        return !!Recorder.isRecordingSupported();
    }

    public get hasRecording(): boolean {
        return this.buffer.length > 0;
    }

    public get mxcUri(): string {
        if (!this.mxc) {
            throw new Error("Recording has not been uploaded yet");
        }
        return this.mxc;
    }

    private tryUpdateLiveData = (ev: AudioProcessingEvent) => {
        if (!this.recording) return;

        // The time domain is the input to the FFT, which means we use an array of the same
        // size. The time domain is also known as the audio waveform. We're ignoring the
        // output of the FFT here (frequency data) because we're not interested in it.
        const data = new Float32Array(this.recorderFFT.fftSize);
        this.recorderFFT.getFloatTimeDomainData(data);

        // We can't just `Array.from()` the array because we're dealing with 32bit floats
        // and the built-in function won't consider that when converting between numbers.
        // However, the runtime will convert the float32 to a float64 during the math operations
        // which is why the loop works below. Note that a `.map()` call also doesn't work
        // and will instead return a Float32Array still.
        const translatedData: number[] = [];
        for (let i = 0; i < data.length; i++) {
            // We're clamping the values so we can do that math operation mentioned above.
            translatedData.push(percentageOf(data[i], 0, 1));
        }

        this.observable.update({
            waveform: translatedData,
            timeSeconds: ev.playbackTime,
        });
    };

    public async start(): Promise<void> {
        if (this.mxc || this.hasRecording) {
            throw new Error("Recording already prepared");
        }
        if (this.recording) {
            throw new Error("Recording already in progress");
        }
        if (this.observable) {
            this.observable.close();
        }
        this.observable = new SimpleObservable<IRecordingUpdate>();
        await this.makeRecorder();
        this.recorderProcessor.addEventListener("audioprocess", this.tryUpdateLiveData);
        await this.recorder.start();
        this.recording = true;
    }

    public async stop(): Promise<Uint8Array> {
        if (!this.recording) {
            throw new Error("No recording to stop");
        }

        // Disconnect the source early to start shutting down resources
        this.recorderSource.disconnect();
        await this.recorder.stop();

        // close the context after the recorder so the recorder doesn't try to
        // connect anything to the context (this would generate a warning)
        await this.recorderContext.close();

        // Now stop all the media tracks so we can release them back to the user/OS
        this.recorderStream.getTracks().forEach(t => t.stop());

        // Finally do our post-processing and clean up
        this.recording = false;
        this.recorderProcessor.removeEventListener("audioprocess", this.tryUpdateLiveData);
        await this.recorder.close();

        return this.buffer;
    }

    public async upload(): Promise<string> {
        if (!this.hasRecording) {
            throw new Error("No recording available to upload");
        }

        if (this.mxc) return this.mxc;

        this.mxc = await this.client.uploadContent(new Blob([this.buffer], {
            type: "audio/ogg",
        }), {
            onlyContentUri: false, // to stop the warnings in the console
        }).then(r => r['content_uri']);
        return this.mxc;
    }
}

window.mxVoiceRecorder = VoiceRecorder;<|MERGE_RESOLUTION|>--- conflicted
+++ resolved
@@ -54,12 +54,7 @@
             },
         });
         this.recorderContext = new AudioContext({
-<<<<<<< HEAD
             // latencyHint: "interactive", // we don't want a latency hint (this causes data smoothing)
-            sampleRate: SAMPLE_RATE, // once again, the browser will resample for us
-=======
-            latencyHint: "interactive",
->>>>>>> dfd65516
         });
         this.recorderSource = this.recorderContext.createMediaStreamSource(this.recorderStream);
         this.recorderFFT = this.recorderContext.createAnalyser();
