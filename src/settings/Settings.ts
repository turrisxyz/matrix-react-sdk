--- conflicted
+++ resolved
@@ -622,12 +622,10 @@
         displayName: _td("Enable experimental, compact IRC style layout"),
         default: false,
     },
-<<<<<<< HEAD
     "dontShowChatEffects": {
         supportedLevels: LEVELS_ACCOUNT_SETTINGS,
         displayName: _td("Don't show chat effects"),
         default: false,
-=======
     "Widgets.pinned": {
         supportedLevels: LEVELS_ROOM_OR_ACCOUNT,
         default: {},
@@ -695,6 +693,5 @@
     [UIFeature.AdvancedSettings]: {
         supportedLevels: LEVELS_UI_FEATURE,
         default: true,
->>>>>>> 92f89b8d
     },
 };