/*
Copyright 2017 Vector Creations Ltd
Copyright 2018 New Vector Ltd
Copyright 2019 The Matrix.org Foundation C.I.C.

Licensed under the Apache License, Version 2.0 (the "License");
you may not use this file except in compliance with the License.
You may obtain a copy of the License at

    http://www.apache.org/licenses/LICENSE-2.0

Unless required by applicable law or agreed to in writing, software
distributed under the License is distributed on an "AS IS" BASIS,
WITHOUT WARRANTIES OR CONDITIONS OF ANY KIND, either express or implied.
See the License for the specific language governing permissions and
limitations under the License.
*/
import React from 'react';
import createReactClass from 'create-react-class';
import sdk from '../../../index';
import dis from '../../../dispatcher';
import classNames from 'classnames';
import { Room, RoomMember } from 'matrix-js-sdk';
import PropTypes from 'prop-types';
import MatrixClientPeg from '../../../MatrixClientPeg';
import { getDisplayAliasForRoom } from '../../../Rooms';
import FlairStore from "../../../stores/FlairStore";
import {getPrimaryPermalinkEntity} from "../../../utils/permalinks/Permalinks";
import MatrixClientContext from "../../../contexts/MatrixClientContext";

// For URLs of matrix.to links in the timeline which have been reformatted by
// HttpUtils transformTags to relative links. This excludes event URLs (with `[^\/]*`)
const REGEX_LOCAL_PERMALINK = /^#\/(?:user|room|group)\/(([#!@+])[^/]*)$/;

const Pill = createReactClass({
    statics: {
        isPillUrl: (url) => {
            return !!getPrimaryPermalinkEntity(url);
        },
        isMessagePillUrl: (url) => {
            return !!REGEX_LOCAL_PERMALINK.exec(url);
        },
        roomNotifPos: (text) => {
            return text.indexOf("@room");
        },
        roomNotifLen: () => {
            return "@room".length;
        },
        TYPE_USER_MENTION: 'TYPE_USER_MENTION',
        TYPE_ROOM_MENTION: 'TYPE_ROOM_MENTION',
        TYPE_GROUP_MENTION: 'TYPE_GROUP_MENTION',
        TYPE_AT_ROOM_MENTION: 'TYPE_AT_ROOM_MENTION', // '@room' mention
    },

    props: {
        // The Type of this Pill. If url is given, this is auto-detected.
        type: PropTypes.string,
        // The URL to pillify (no validation is done, see isPillUrl and isMessagePillUrl)
        url: PropTypes.string,
        // Whether the pill is in a message
        inMessage: PropTypes.bool,
        // The room in which this pill is being rendered
        room: PropTypes.instanceOf(Room),
        // Whether to include an avatar in the pill
        shouldShowPillAvatar: PropTypes.bool,
        // Whether to render this pill as if it were highlit by a selection
        isSelected: PropTypes.bool,
    },

    getInitialState() {
        return {
            // ID/alias of the room/user
            resourceId: null,
            // Type of pill
            pillType: null,

            // The member related to the user pill
            member: null,
            // The group related to the group pill
            group: null,
            // The room related to the room pill
            room: null,
        };
    },

    async componentWillReceiveProps(nextProps) {
        let resourceId;
        let prefix;

        if (nextProps.url) {
            if (nextProps.inMessage) {
                // Default to the empty array if no match for simplicity
                // resource and prefix will be undefined instead of throwing
                const matrixToMatch = REGEX_LOCAL_PERMALINK.exec(nextProps.url) || [];

                resourceId = matrixToMatch[1]; // The room/user ID
                prefix = matrixToMatch[2]; // The first character of prefix
            } else {
                resourceId = getPrimaryPermalinkEntity(nextProps.url);
                prefix = resourceId ? resourceId[0] : undefined;
            }
        }

        const pillType = this.props.type || {
            '@': Pill.TYPE_USER_MENTION,
            '#': Pill.TYPE_ROOM_MENTION,
            '!': Pill.TYPE_ROOM_MENTION,
            '+': Pill.TYPE_GROUP_MENTION,
        }[prefix];

        let member;
        let group;
        let room;
        switch (pillType) {
            case Pill.TYPE_AT_ROOM_MENTION: {
                room = nextProps.room;
            }
                break;
            case Pill.TYPE_USER_MENTION: {
<<<<<<< HEAD
                const localMember = nextProps.room ? nextProps.room.getMember(resourceId) : null;
=======
                const localMember = nextProps.room ? nextProps.room.getMember(resourceId) : undefined;
>>>>>>> 4ab7b9ba
                member = localMember;
                if (!localMember) {
                    member = new RoomMember(null, resourceId);
                    this.doProfileLookup(resourceId, member);
                }
            }
                break;
            case Pill.TYPE_ROOM_MENTION: {
                const localRoom = resourceId[0] === '#' ?
                    MatrixClientPeg.get().getRooms().find((r) => {
                        return r.getAliases().includes(resourceId);
                    }) : MatrixClientPeg.get().getRoom(resourceId);
                room = localRoom;
                if (!localRoom) {
                    // TODO: This would require a new API to resolve a room alias to
                    // a room avatar and name.
                    // this.doRoomProfileLookup(resourceId, member);
                }
            }
                break;
            case Pill.TYPE_GROUP_MENTION: {
                const cli = MatrixClientPeg.get();

                try {
                    group = await FlairStore.getGroupProfileCached(cli, resourceId);
                } catch (e) { // if FlairStore failed, fall back to just groupId
                    group = {
                        groupId: resourceId,
                        avatarUrl: null,
                        name: null,
                    };
                }
            }
        }
        this.setState({resourceId, pillType, member, group, room});
    },

    componentWillMount() {
        this._unmounted = false;
        this._matrixClient = MatrixClientPeg.get();
        this.componentWillReceiveProps(this.props);
    },

    componentWillUnmount() {
        this._unmounted = true;
    },

    doProfileLookup: function(userId, member) {
        MatrixClientPeg.get().getProfileInfo(userId).then((resp) => {
            if (this._unmounted) {
                return;
            }
            member.name = resp.displayname;
            member.rawDisplayName = resp.displayname;
            member.events.member = {
                getContent: () => {
                    return {avatar_url: resp.avatar_url};
                },
                getDirectionalContent: function() {
                    return this.getContent();
                },
            };
            this.setState({member});
        }).catch((err) => {
            console.error('Could not retrieve profile data for ' + userId + ':', err);
        });
    },

    onUserPillClicked: function() {
        dis.dispatch({
            action: 'view_user',
            member: this.state.member,
        });
    },
    render: function() {
        const BaseAvatar = sdk.getComponent('views.avatars.BaseAvatar');
        const MemberAvatar = sdk.getComponent('avatars.MemberAvatar');
        const RoomAvatar = sdk.getComponent('avatars.RoomAvatar');

        const resource = this.state.resourceId;

        let avatar = null;
        let linkText = resource;
        let pillClass;
        let userId;
        let href = this.props.url;
        let onClick;
        switch (this.state.pillType) {
            case Pill.TYPE_AT_ROOM_MENTION: {
                const room = this.props.room;
                if (room) {
                    linkText = "@room";
                    if (this.props.shouldShowPillAvatar) {
                        avatar = <RoomAvatar room={room} width={16} height={16} />;
                    }
                    pillClass = 'mx_AtRoomPill';
                }
            }
                break;
            case Pill.TYPE_USER_MENTION: {
                    // If this user is not a member of this room, default to the empty member
                    const member = this.state.member;
                    if (member) {
                        userId = member.userId;
                        member.rawDisplayName = member.rawDisplayName || '';
                        linkText = member.rawDisplayName;
                        if (this.props.shouldShowPillAvatar) {
                            avatar = <MemberAvatar member={member} width={16} height={16} />;
                        }
                        pillClass = 'mx_UserPill';
                        href = null;
                        onClick = this.onUserPillClicked;
                    }
            }
                break;
            case Pill.TYPE_ROOM_MENTION: {
                const room = this.state.room;
                if (room) {
                    linkText = (room ? getDisplayAliasForRoom(room) : null) || resource;
                    if (this.props.shouldShowPillAvatar) {
                        avatar = <RoomAvatar room={room} width={16} height={16} />;
                    }
                    pillClass = 'mx_RoomPill';
                }
            }
                break;
            case Pill.TYPE_GROUP_MENTION: {
                if (this.state.group) {
                    const {avatarUrl, groupId, name} = this.state.group;
                    const cli = MatrixClientPeg.get();

                    linkText = groupId;
                    if (this.props.shouldShowPillAvatar) {
                        avatar = <BaseAvatar name={name || groupId} width={16} height={16}
                                             url={avatarUrl ? cli.mxcUrlToHttp(avatarUrl, 16, 16) : null} />;
                    }
                    pillClass = 'mx_GroupPill';
                }
            }
                break;
        }

        const classes = classNames("mx_Pill", pillClass, {
            "mx_UserPill_me": userId === MatrixClientPeg.get().credentials.userId,
            "mx_UserPill_selected": this.props.isSelected,
        });

        if (this.state.pillType) {
            return <MatrixClientContext.Provider value={this._matrixClient}>
                { this.props.inMessage ?
                    <a className={classes} href={href} onClick={onClick} title={resource} data-offset-key={this.props.offsetKey}>
                        { avatar }
                        { linkText }
                    </a> :
                    <span className={classes} title={resource} data-offset-key={this.props.offsetKey}>
                        { avatar }
                        { linkText }
                    </span> }
            </MatrixClientContext.Provider>;
        } else {
            // Deliberately render nothing if the URL isn't recognised
            return null;
        }
    },
});

export default Pill;<|MERGE_RESOLUTION|>--- conflicted
+++ resolved
@@ -117,11 +117,7 @@
             }
                 break;
             case Pill.TYPE_USER_MENTION: {
-<<<<<<< HEAD
-                const localMember = nextProps.room ? nextProps.room.getMember(resourceId) : null;
-=======
                 const localMember = nextProps.room ? nextProps.room.getMember(resourceId) : undefined;
->>>>>>> 4ab7b9ba
                 member = localMember;
                 if (!localMember) {
                     member = new RoomMember(null, resourceId);
