/*
Copyright 2017 Vector Creations Ltd
Copyright 2018 New Vector Ltd
Copyright 2019 Michael Telatynski <7t3chguy@gmail.com>
Copyright 2020 The Matrix.org Foundation C.I.C.

Licensed under the Apache License, Version 2.0 (the "License");
you may not use this file except in compliance with the License.
You may obtain a copy of the License at

    http://www.apache.org/licenses/LICENSE-2.0

Unless required by applicable law or agreed to in writing, software
distributed under the License is distributed on an "AS IS" BASIS,
WITHOUT WARRANTIES OR CONDITIONS OF ANY KIND, either express or implied.
See the License for the specific language governing permissions and
limitations under the License.
*/

import url from 'url';
import React, { createRef } from 'react';
import classNames from 'classnames';
import { MatrixCapabilities } from "matrix-widget-api";
import { Room } from "matrix-js-sdk/src/models/room";
import { logger } from "matrix-js-sdk/src/logger";

import { MatrixClientPeg } from '../../../MatrixClientPeg';
import AccessibleButton from './AccessibleButton';
import { _t } from '../../../languageHandler';
import AppPermission from './AppPermission';
import AppWarning from './AppWarning';
import Spinner from './Spinner';
import dis from '../../../dispatcher/dispatcher';
import ActiveWidgetStore from '../../../stores/ActiveWidgetStore';
import SettingsStore from "../../../settings/SettingsStore";
import { aboveLeftOf, ContextMenuButton } from "../../structures/ContextMenu";
import PersistedElement, { getPersistKey } from "./PersistedElement";
import { WidgetType } from "../../../widgets/WidgetType";
import { StopGapWidget } from "../../../stores/widgets/StopGapWidget";
import { ElementWidgetActions } from "../../../stores/widgets/ElementWidgetActions";
import RoomWidgetContextMenu from "../context_menus/WidgetContextMenu";
import WidgetAvatar from "../avatars/WidgetAvatar";
import { replaceableComponent } from "../../../utils/replaceableComponent";
<<<<<<< HEAD
=======
import CallHandler from '../../../CallHandler';
import { Room } from "matrix-js-sdk/src/models/room";
>>>>>>> 2b52e17a
import { IApp } from "../../../stores/WidgetStore";
import { WidgetLayoutStore, Container } from "../../../stores/widgets/WidgetLayoutStore";
interface IProps {
    app: IApp;
    // If room is not specified then it is an account level widget
    // which bypasses permission prompts as it was added explicitly by that user
    room: Room;
    threadId?: string | null;
    // Specifying 'fullWidth' as true will render the app tile to fill the width of the app drawer continer.
    // This should be set to true when there is only one widget in the app drawer, otherwise it should be false.
    fullWidth?: boolean;
    // Optional. If set, renders a smaller view of the widget
    miniMode?: boolean;
    // UserId of the current user
    userId: string;
    // UserId of the entity that added / modified the widget
    creatorUserId: string;
    waitForIframeLoad: boolean;
    showMenubar?: boolean;
    // Optional onEditClickHandler (overrides default behaviour)
    onEditClick?: () => void;
    // Optional onDeleteClickHandler (overrides default behaviour)
    onDeleteClick?: () => void;
    // Optionally hide the tile title
    showTitle?: boolean;
    // Optionally handle minimise button pointer events (default false)
    handleMinimisePointerEvents?: boolean;
    // Optionally hide the popout widget icon
    showPopout?: boolean;
    // Is this an instance of a user widget
    userWidget: boolean;
    // sets the pointer-events property on the iframe
    pointerEvents?: string;
    widgetPageTitle?: string;
}

interface IState {
    initialising: boolean; // True while we are mangling the widget URL
    // True while the iframe content is loading
    loading: boolean;
    // Assume that widget has permission to load if we are the user who
    // added it to the room, or if explicitly granted by the user
    hasPermissionToLoad: boolean;
    error: Error;
    menuDisplayed: boolean;
    widgetPageTitle: string;
    requiresClient: boolean;
}

@replaceableComponent("views.elements.AppTile")
export default class AppTile extends React.Component<IProps, IState> {
    public static defaultProps: Partial<IProps> = {
        waitForIframeLoad: true,
        showMenubar: true,
        showTitle: true,
        showPopout: true,
        handleMinimisePointerEvents: false,
        userWidget: false,
        miniMode: false,
        threadId: null,
    };

    private contextMenuButton = createRef<any>();
    private iframe: HTMLIFrameElement; // ref to the iframe (callback style)
    private allowedWidgetsWatchRef: string;
    private persistKey: string;
    private sgWidget: StopGapWidget;
    private dispatcherRef: string;

    constructor(props: IProps) {
        super(props);

        // The key used for PersistedElement
        this.persistKey = getPersistKey(this.props.app.id);
        try {
            this.sgWidget = new StopGapWidget(this.props);
            this.sgWidget.on("preparing", this.onWidgetPreparing);
            this.sgWidget.on("ready", this.onWidgetReady);
            // emits when the capabilites have been setup or changed
            this.sgWidget.on("capabilitiesNotified", this.onWidgetCapabilitiesNotified);
        } catch (e) {
            logger.log("Failed to construct widget", e);
            this.sgWidget = null;
        }

        this.state = this.getNewState(props);

        this.allowedWidgetsWatchRef = SettingsStore.watchSetting("allowedWidgets", null, this.onAllowedWidgetsChange);
    }

    // This is a function to make the impact of calling SettingsStore slightly less
    private hasPermissionToLoad = (props: IProps): boolean => {
        if (this.usingLocalWidget()) return true;
        if (!props.room) return true; // user widgets always have permissions

        const currentlyAllowedWidgets = SettingsStore.getValue("allowedWidgets", props.room.roomId);
        if (currentlyAllowedWidgets[props.app.eventId] === undefined) {
            return props.userId === props.creatorUserId;
        }
        return !!currentlyAllowedWidgets[props.app.eventId];
    };

    /**
     * Set initial component state when the App wUrl (widget URL) is being updated.
     * Component props *must* be passed (rather than relying on this.props).
     * @param  {Object} newProps The new properties of the component
     * @return {Object} Updated component state to be set with setState
     */
    private getNewState(newProps: IProps): IState {
        return {
            initialising: true, // True while we are mangling the widget URL
            // True while the iframe content is loading
            loading: this.props.waitForIframeLoad && !PersistedElement.isMounted(this.persistKey),
            // Assume that widget has permission to load if we are the user who
            // added it to the room, or if explicitly granted by the user
            hasPermissionToLoad: this.hasPermissionToLoad(newProps),
            error: null,
            menuDisplayed: false,
            widgetPageTitle: this.props.widgetPageTitle,
            // requiresClient is initially set to true. This avoids the broken state of the popout
            // button being visible (for an instance) and then disappearing when the widget is loaded.
            // requiresClient <-> hide the popout button
            requiresClient: true,
        };
    }

    private onAllowedWidgetsChange = (): void => {
        const hasPermissionToLoad = this.hasPermissionToLoad(this.props);

        if (this.state.hasPermissionToLoad && !hasPermissionToLoad) {
            // Force the widget to be non-persistent (able to be deleted/forgotten)
            ActiveWidgetStore.instance.destroyPersistentWidget(this.props.app.id);
            PersistedElement.destroyElement(this.persistKey);
            if (this.sgWidget) this.sgWidget.stop();
        }

        this.setState({ hasPermissionToLoad });
    };

    private isMixedContent(): boolean {
        const parentContentProtocol = window.location.protocol;
        const u = url.parse(this.props.app.url);
        const childContentProtocol = u.protocol;
        if (parentContentProtocol === 'https:' && childContentProtocol !== 'https:') {
            logger.warn("Refusing to load mixed-content app:",
                parentContentProtocol, childContentProtocol, window.location, this.props.app.url);
            return true;
        }
        return false;
    }

    public componentDidMount(): void {
        // Only fetch IM token on mount if we're showing and have permission to load
        if (this.sgWidget && this.state.hasPermissionToLoad) {
            this.startWidget();
        }

        // Widget action listeners
        this.dispatcherRef = dis.register(this.onAction);
    }

    public componentWillUnmount(): void {
        // Widget action listeners
        if (this.dispatcherRef) dis.unregister(this.dispatcherRef);

        // if it's not remaining on screen, get rid of the PersistedElement container
        if (!ActiveWidgetStore.instance.getWidgetPersistence(this.props.app.id)) {
            ActiveWidgetStore.instance.destroyPersistentWidget(this.props.app.id);
            PersistedElement.destroyElement(this.persistKey);
        }

        if (this.sgWidget) {
            this.sgWidget.stop();
        }

        SettingsStore.unwatchSetting(this.allowedWidgetsWatchRef);
    }

    private resetWidget(newProps: IProps): void {
        if (this.sgWidget) {
            this.sgWidget.stop();
        }
        try {
            this.sgWidget = new StopGapWidget(newProps);
            this.sgWidget.on("preparing", this.onWidgetPreparing);
            this.sgWidget.on("ready", this.onWidgetReady);
            this.startWidget();
        } catch (e) {
            logger.error("Failed to construct widget", e);
            this.sgWidget = null;
        }
    }

    private startWidget(): void {
        this.sgWidget.prepare().then(() => {
            this.setState({ initialising: false });
        });
    }

    private iframeRefChange = (ref: HTMLIFrameElement): void => {
        this.iframe = ref;
        if (ref) {
            try {
                if (this.sgWidget) {
                    this.sgWidget.start(ref);
                }
            } catch (e) {
                logger.error("Failed to start widget", e);
            }
        } else {
            this.resetWidget(this.props);
        }
    };

    // TODO: [REACT-WARNING] Replace with appropriate lifecycle event
    // eslint-disable-next-line @typescript-eslint/naming-convention
    public UNSAFE_componentWillReceiveProps(nextProps: IProps): void { // eslint-disable-line camelcase
        if (nextProps.app.url !== this.props.app.url) {
            this.getNewState(nextProps);
            if (this.state.hasPermissionToLoad) {
                this.resetWidget(nextProps);
            }
        }

        if (nextProps.widgetPageTitle !== this.props.widgetPageTitle) {
            this.setState({
                widgetPageTitle: nextProps.widgetPageTitle,
            });
        }
    }

    /**
     * Ends all widget interaction, such as cancelling calls and disabling webcams.
     * @private
     * @returns {Promise<*>} Resolves when the widget is terminated, or timeout passed.
     */
    private async endWidgetActions(): Promise<void> { // widget migration dev note: async to maintain signature
        // HACK: This is a really dirty way to ensure that Jitsi cleans up
        // its hold on the webcam. Without this, the widget holds a media
        // stream open, even after death. See https://github.com/vector-im/element-web/issues/7351
        if (this.iframe) {
            // In practice we could just do `+= ''` to trick the browser
            // into thinking the URL changed, however I can foresee this
            // being optimized out by a browser. Instead, we'll just point
            // the iframe at a page that is reasonably safe to use in the
            // event the iframe doesn't wink away.
            // This is relative to where the Element instance is located.
            this.iframe.src = 'about:blank';
        }

        if (WidgetType.JITSI.matches(this.props.app.type)) {
            CallHandler.instance.hangupCallApp(this.props.room.roomId);
        }

        // Delete the widget from the persisted store for good measure.
        PersistedElement.destroyElement(this.persistKey);
        ActiveWidgetStore.instance.destroyPersistentWidget(this.props.app.id);

        if (this.sgWidget) this.sgWidget.stop({ forceDestroy: true });
    }

    private onWidgetPreparing = (): void => {
        this.setState({ loading: false });
    };

    private onWidgetReady = (): void => {
        if (WidgetType.JITSI.matches(this.props.app.type)) {
            this.sgWidget.widgetApi.transport.send(ElementWidgetActions.ClientReady, {});
        }
    };

    private onWidgetCapabilitiesNotified = (): void => {
        this.setState({
            requiresClient: this.sgWidget.widgetApi.hasCapability(MatrixCapabilities.RequiresClient),
        });
    };

    private onAction = (payload): void => {
        if (payload.widgetId === this.props.app.id) {
            switch (payload.action) {
                case 'm.sticker':
                    if (this.sgWidget.widgetApi.hasCapability(MatrixCapabilities.StickerSending)) {
                        dis.dispatch({
                            action: 'post_sticker_message',
                            data: {
                                ...payload.data,
                                threadId: this.props.threadId,
                            },
                        });
                        dis.dispatch({ action: 'stickerpicker_close' });
                    } else {
                        logger.warn('Ignoring sticker message. Invalid capability');
                    }
                    break;
            }
        }
    };

    private grantWidgetPermission = (): void => {
        const roomId = this.props.room.roomId;
        logger.info("Granting permission for widget to load: " + this.props.app.eventId);
        const current = SettingsStore.getValue("allowedWidgets", roomId);
        current[this.props.app.eventId] = true;
        const level = SettingsStore.firstSupportedLevel("allowedWidgets");
        SettingsStore.setValue("allowedWidgets", roomId, level, current).then(() => {
            this.setState({ hasPermissionToLoad: true });

            // Fetch a token for the integration manager, now that we're allowed to
            this.startWidget();
        }).catch(err => {
            logger.error(err);
            // We don't really need to do anything about this - the user will just hit the button again.
        });
    };

    private formatAppTileName(): string {
        let appTileName = "No name";
        if (this.props.app.name && this.props.app.name.trim()) {
            appTileName = this.props.app.name.trim();
        }
        return appTileName;
    }

    /**
     * Whether we're using a local version of the widget rather than loading the
     * actual widget URL
     * @returns {bool} true If using a local version of the widget
     */
    private usingLocalWidget(): boolean {
        return WidgetType.JITSI.matches(this.props.app.type);
    }

    private getTileTitle(): JSX.Element {
        const name = this.formatAppTileName();
        const titleSpacer = <span>&nbsp;-&nbsp;</span>;
        let title = '';
        if (this.state.widgetPageTitle && this.state.widgetPageTitle !== this.formatAppTileName()) {
            title = this.state.widgetPageTitle;
        }

        return (
            <span>
                <WidgetAvatar app={this.props.app} />
                <b>{ name }</b>
                <span>{ title ? titleSpacer : '' }{ title }</span>
            </span>
        );
    }

    // TODO replace with full screen interactions
    private onPopoutWidgetClick = (): void => {
        // Ensure Jitsi conferences are closed on pop-out, to not confuse the user to join them
        // twice from the same computer, which Jitsi can have problems with (audio echo/gain-loop).
        if (WidgetType.JITSI.matches(this.props.app.type)) {
            this.endWidgetActions().then(() => {
                if (this.iframe) {
                    // Reload iframe
                    this.iframe.src = this.sgWidget.embedUrl;
                }
            });
        }
        // Using Object.assign workaround as the following opens in a new window instead of a new tab.
        // window.open(this._getPopoutUrl(), '_blank', 'noopener=yes');
        Object.assign(document.createElement('a'),
            { target: '_blank', href: this.sgWidget.popoutUrl, rel: 'noreferrer noopener' }).click();
    };

    private onMaxMinWidgetClick = (): void => {
        const targetContainer =
            WidgetLayoutStore.instance.isInContainer(this.props.room, this.props.app, Container.Center)
                ? Container.Right
                : Container.Center;
        WidgetLayoutStore.instance.moveToContainer(this.props.room, this.props.app, targetContainer);
    };

    private onContextMenuClick = (): void => {
        this.setState({ menuDisplayed: true });
    };

    private closeContextMenu = (): void => {
        this.setState({ menuDisplayed: false });
    };

    public render(): JSX.Element {
        let appTileBody;

        // Note that there is advice saying allow-scripts shouldn't be used with allow-same-origin
        // because that would allow the iframe to programmatically remove the sandbox attribute, but
        // this would only be for content hosted on the same origin as the element client: anything
        // hosted on the same origin as the client will get the same access as if you clicked
        // a link to it.
        const sandboxFlags = "allow-forms allow-popups allow-popups-to-escape-sandbox " +
            "allow-same-origin allow-scripts allow-presentation";

        // Additional iframe feature pemissions
        // (see - https://sites.google.com/a/chromium.org/dev/Home/chromium-security/deprecating-permissions-in-cross-origin-iframes and https://wicg.github.io/feature-policy/)
        const iframeFeatures = "microphone; camera; encrypted-media; autoplay; display-capture; clipboard-write;";

        const appTileBodyClass = 'mx_AppTileBody' + (this.props.miniMode ? '_mini  ' : ' ');
        const appTileBodyStyles = {};
        if (this.props.pointerEvents) {
            appTileBodyStyles['pointerEvents'] = this.props.pointerEvents;
        }

        const loadingElement = (
            <div className="mx_AppLoading_spinner_fadeIn">
                <Spinner message={_t("Loading...")} />
            </div>
        );
        if (this.sgWidget === null) {
            appTileBody = (
                <div className={appTileBodyClass} style={appTileBodyStyles}>
                    <AppWarning errorMsg={_t("Error loading Widget")} />
                </div>
            );
        } else if (!this.state.hasPermissionToLoad) {
            // only possible for room widgets, can assert this.props.room here
            const isEncrypted = MatrixClientPeg.get().isRoomEncrypted(this.props.room.roomId);
            appTileBody = (
                <div className={appTileBodyClass} style={appTileBodyStyles}>
                    <AppPermission
                        roomId={this.props.room.roomId}
                        creatorUserId={this.props.creatorUserId}
                        url={this.sgWidget.embedUrl}
                        isRoomEncrypted={isEncrypted}
                        onPermissionGranted={this.grantWidgetPermission}
                    />
                </div>
            );
        } else if (this.state.initialising) {
            appTileBody = (
                <div className={appTileBodyClass + (this.state.loading ? 'mx_AppLoading' : '')} style={appTileBodyStyles}>
                    { loadingElement }
                </div>
            );
        } else {
            if (this.isMixedContent()) {
                appTileBody = (
                    <div className={appTileBodyClass} style={appTileBodyStyles}>
                        <AppWarning errorMsg={_t("Error - Mixed content")} />
                    </div>
                );
            } else {
                appTileBody = (
                    <div className={appTileBodyClass + (this.state.loading ? 'mx_AppLoading' : '')} style={appTileBodyStyles}>
                        { this.state.loading && loadingElement }
                        <iframe
                            allow={iframeFeatures}
                            ref={this.iframeRefChange}
                            src={this.sgWidget.embedUrl}
                            allowFullScreen={true}
                            sandbox={sandboxFlags}
                        />
                    </div>
                );

                if (!this.props.userWidget) {
                    // All room widgets can theoretically be allowed to remain on screen, so we
                    // wrap them all in a PersistedElement from the get-go. If we wait, the iframe
                    // will be re-mounted later, which means the widget has to start over, which is
                    // bad.

                    // Also wrap the PersistedElement in a div to fix the height, otherwise
                    // AppTile's border is in the wrong place
                    appTileBody = <div className="mx_AppTile_persistedWrapper">
                        <PersistedElement persistKey={this.persistKey}>
                            { appTileBody }
                        </PersistedElement>
                    </div>;
                }
            }
        }

        let appTileClasses;
        if (this.props.miniMode) {
            appTileClasses = { mx_AppTile_mini: true };
        } else if (this.props.fullWidth) {
            appTileClasses = { mx_AppTileFullWidth: true };
        } else {
            appTileClasses = { mx_AppTile: true };
        }
        appTileClasses = classNames(appTileClasses);

        let contextMenu;
        if (this.state.menuDisplayed) {
            contextMenu = (
                <RoomWidgetContextMenu
                    {...aboveLeftOf(this.contextMenuButton.current.getBoundingClientRect(), null)}
                    app={this.props.app}
                    onFinished={this.closeContextMenu}
                    showUnpin={!this.props.userWidget}
                    userWidget={this.props.userWidget}
                    onEditClick={this.props.onEditClick}
                    onDeleteClick={this.props.onDeleteClick}
                />
            );
        }
        let maxMinButton;
        if (SettingsStore.getValue("feature_maximised_widgets")) {
            const widgetIsMaximised = WidgetLayoutStore.instance.
                isInContainer(this.props.room, this.props.app, Container.Center);
            maxMinButton = <AccessibleButton
                className={
                    "mx_AppTileMenuBar_iconButton"
                                    + (widgetIsMaximised
                                        ? " mx_AppTileMenuBar_iconButton_minWidget"
                                        : " mx_AppTileMenuBar_iconButton_maxWidget")
                }
                title={
                    widgetIsMaximised ? _t('Close'): _t('Maximise widget')
                }
                onClick={this.onMaxMinWidgetClick}
            />;
        }

        return <React.Fragment>
            <div className={appTileClasses} id={this.props.app.id}>
                { this.props.showMenubar &&
                    <div className="mx_AppTileMenuBar">
                        <span className="mx_AppTileMenuBarTitle" style={{ pointerEvents: (this.props.handleMinimisePointerEvents ? 'all' : "none") }}>
                            { this.props.showTitle && this.getTileTitle() }
                        </span>
                        <span className="mx_AppTileMenuBarWidgets">
                            { maxMinButton }
                            { (this.props.showPopout && !this.state.requiresClient) && <AccessibleButton
                                className="mx_AppTileMenuBar_iconButton mx_AppTileMenuBar_iconButton_popout"
                                title={_t('Popout widget')}
                                onClick={this.onPopoutWidgetClick}
                            /> }
                            <ContextMenuButton
                                className="mx_AppTileMenuBar_iconButton mx_AppTileMenuBar_iconButton_menu"
                                label={_t("Options")}
                                isExpanded={this.state.menuDisplayed}
                                inputRef={this.contextMenuButton}
                                onClick={this.onContextMenuClick}
                            />
                        </span>
                    </div> }
                { appTileBody }
            </div>

            { contextMenu }
        </React.Fragment>;
    }
}<|MERGE_RESOLUTION|>--- conflicted
+++ resolved
@@ -19,11 +19,6 @@
 
 import url from 'url';
 import React, { createRef } from 'react';
-import classNames from 'classnames';
-import { MatrixCapabilities } from "matrix-widget-api";
-import { Room } from "matrix-js-sdk/src/models/room";
-import { logger } from "matrix-js-sdk/src/logger";
-
 import { MatrixClientPeg } from '../../../MatrixClientPeg';
 import AccessibleButton from './AccessibleButton';
 import { _t } from '../../../languageHandler';
@@ -32,20 +27,19 @@
 import Spinner from './Spinner';
 import dis from '../../../dispatcher/dispatcher';
 import ActiveWidgetStore from '../../../stores/ActiveWidgetStore';
+import classNames from 'classnames';
 import SettingsStore from "../../../settings/SettingsStore";
 import { aboveLeftOf, ContextMenuButton } from "../../structures/ContextMenu";
 import PersistedElement, { getPersistKey } from "./PersistedElement";
 import { WidgetType } from "../../../widgets/WidgetType";
 import { StopGapWidget } from "../../../stores/widgets/StopGapWidget";
 import { ElementWidgetActions } from "../../../stores/widgets/ElementWidgetActions";
+import { MatrixCapabilities } from "matrix-widget-api";
 import RoomWidgetContextMenu from "../context_menus/WidgetContextMenu";
 import WidgetAvatar from "../avatars/WidgetAvatar";
 import { replaceableComponent } from "../../../utils/replaceableComponent";
-<<<<<<< HEAD
-=======
 import CallHandler from '../../../CallHandler';
 import { Room } from "matrix-js-sdk/src/models/room";
->>>>>>> 2b52e17a
 import { IApp } from "../../../stores/WidgetStore";
 import { WidgetLayoutStore, Container } from "../../../stores/widgets/WidgetLayoutStore";
 interface IProps {
@@ -94,6 +88,8 @@
     widgetPageTitle: string;
     requiresClient: boolean;
 }
+
+import { logger } from "matrix-js-sdk/src/logger";
 
 @replaceableComponent("views.elements.AppTile")
 export default class AppTile extends React.Component<IProps, IState> {
