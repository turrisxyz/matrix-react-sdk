--- conflicted
+++ resolved
@@ -134,246 +134,4 @@
             </div>
         );
     }
-<<<<<<< HEAD
-}
-
-export class StaticNotificationState extends EventEmitter implements INotificationState {
-    constructor(public symbol: string, public count: number, public color: NotificationColor) {
-        super();
-    }
-
-    public static forCount(count: number, color: NotificationColor): StaticNotificationState {
-        return new StaticNotificationState(null, count, color);
-    }
-
-    public static forSymbol(symbol: string, color: NotificationColor): StaticNotificationState {
-        return new StaticNotificationState(symbol, 0, color);
-    }
-}
-
-export class RoomNotificationState extends EventEmitter implements IDestroyable, INotificationState {
-    private _symbol: string;
-    private _count: number;
-    private _color: NotificationColor;
-
-    constructor(private room: Room) {
-        super();
-        this.room.on("Room.receipt", this.handleReadReceipt);
-        this.room.on("Room.timeline", this.handleRoomEventUpdate);
-        this.room.on("Room.redaction", this.handleRoomEventUpdate);
-        MatrixClientPeg.get().on("Event.decrypted", this.handleRoomEventUpdate);
-        this.updateNotificationState();
-    }
-
-    public get symbol(): string {
-        return this._symbol;
-    }
-
-    public get count(): number {
-        return this._count;
-    }
-
-    public get color(): NotificationColor {
-        return this._color;
-    }
-
-    private get roomIsInvite(): boolean {
-        return getEffectiveMembership(this.room.getMyMembership()) === EffectiveMembership.Invite;
-    }
-
-    public destroy(): void {
-        this.room.removeListener("Room.receipt", this.handleReadReceipt);
-        this.room.removeListener("Room.timeline", this.handleRoomEventUpdate);
-        this.room.removeListener("Room.redaction", this.handleRoomEventUpdate);
-        if (MatrixClientPeg.get()) {
-            MatrixClientPeg.get().removeListener("Event.decrypted", this.handleRoomEventUpdate);
-        }
-    }
-
-    private handleReadReceipt = (event: MatrixEvent, room: Room) => {
-        if (!readReceiptChangeIsFor(event, MatrixClientPeg.get())) return; // not our own - ignore
-        if (room.roomId !== this.room.roomId) return; // not for us - ignore
-        this.updateNotificationState();
-    };
-
-    private handleRoomEventUpdate = (event: MatrixEvent) => {
-        const roomId = event.getRoomId();
-
-        if (roomId !== this.room.roomId) return; // ignore - not for us
-        this.updateNotificationState();
-    };
-
-    private updateNotificationState() {
-        const before = {count: this.count, symbol: this.symbol, color: this.color};
-
-        if (this.roomIsInvite) {
-            this._color = NotificationColor.Red;
-            this._symbol = "!";
-            this._count = 1; // not used, technically
-        } else {
-            const redNotifs = RoomNotifs.getUnreadNotificationCount(this.room, 'highlight');
-            const greyNotifs = RoomNotifs.getUnreadNotificationCount(this.room, 'unread');
-            const totalNotifs = RoomNotifs.getUnreadNotificationCount(this.room, 'total');
-
-            // For a 'true count' we pick the grey notifications first because they include the
-            // red notifications. If we don't have a grey count for some reason we use the red
-            // count. If that count is broken for some reason, assume zero. This avoids us showing
-            // a badge for 'NaN' (which formats as 'NaNB' for NaN Billion).
-            const trueCount = greyNotifs ? greyNotifs : (redNotifs ? redNotifs : 0);
-
-            // Note: we only set the symbol if we have an actual count. We don't want to show
-            // zero on badges.
-
-            console.log("DEBUG NotificationBadge", this.room.roomId, {redNotifs, greyNotifs, trueCount});
-            if (redNotifs > 0) {
-                this._color = NotificationColor.Red;
-                this._count = trueCount;
-                this._symbol = null; // symbol calculated by component
-            } else if (greyNotifs > 0) {
-                this._color = NotificationColor.Grey;
-                this._count = trueCount;
-                this._symbol = null; // symbol calculated by component
-            } else {
-                // We don't have any notified messages, but we might have unread messages. Let's
-                // find out.
-                const hasUnread = Unread.doesRoomHaveUnreadMessages(this.room);
-                if (hasUnread) {
-                    this._color = NotificationColor.Bold;
-                } else {
-                    this._color = NotificationColor.None;
-                }
-
-                // no symbol or count for this state
-                this._count = 0;
-                this._symbol = null;
-            }
-        }
-
-        // finally, publish an update if needed
-        const after = {count: this.count, symbol: this.symbol, color: this.color};
-        if (JSON.stringify(before) !== JSON.stringify(after)) {
-            this.emit(NOTIFICATION_STATE_UPDATE);
-        }
-    }
-}
-
-export class TagSpecificNotificationState extends RoomNotificationState {
-    private static TAG_TO_COLOR: {
-        // @ts-ignore - TS wants this to be a string key, but we know better
-        [tagId: TagID]: NotificationColor,
-    } = {
-        [DefaultTagID.DM]: NotificationColor.Red,
-    };
-
-    private readonly colorWhenNotIdle?: NotificationColor;
-
-    constructor(room: Room, tagId: TagID) {
-        super(room);
-
-        const specificColor = TagSpecificNotificationState.TAG_TO_COLOR[tagId];
-        if (specificColor) this.colorWhenNotIdle = specificColor;
-    }
-
-    public get color(): NotificationColor {
-        if (!this.colorWhenNotIdle) return super.color;
-
-        if (super.color !== NotificationColor.None) return this.colorWhenNotIdle;
-        return super.color;
-    }
-}
-
-export class ListNotificationState extends EventEmitter implements IDestroyable, INotificationState {
-    private _count: number;
-    private _color: NotificationColor;
-    private rooms: Room[] = [];
-    private states: { [roomId: string]: RoomNotificationState } = {};
-
-    constructor(private byTileCount = false, private tagId: TagID) {
-        super();
-    }
-
-    public get symbol(): string {
-        return null; // This notification state doesn't support symbols
-    }
-
-    public get count(): number {
-        return this._count;
-    }
-
-    public get color(): NotificationColor {
-        return this._color;
-    }
-
-    public setRooms(rooms: Room[]) {
-        // If we're only concerned about the tile count, don't bother setting up listeners.
-        if (this.byTileCount) {
-            this.rooms = rooms;
-            this.calculateTotalState();
-            return;
-        }
-
-        const oldRooms = this.rooms;
-        const diff = arrayDiff(oldRooms, rooms);
-        this.rooms = rooms;
-        for (const oldRoom of diff.removed) {
-            const state = this.states[oldRoom.roomId];
-            if (!state) continue; // We likely just didn't have a badge (race condition)
-            delete this.states[oldRoom.roomId];
-            state.off(NOTIFICATION_STATE_UPDATE, this.onRoomNotificationStateUpdate);
-            state.destroy();
-        }
-        for (const newRoom of diff.added) {
-            const state = new TagSpecificNotificationState(newRoom, this.tagId);
-            state.on(NOTIFICATION_STATE_UPDATE, this.onRoomNotificationStateUpdate);
-            if (this.states[newRoom.roomId]) {
-                // "Should never happen" disclaimer.
-                console.warn("Overwriting notification state for room:", newRoom.roomId);
-                this.states[newRoom.roomId].destroy();
-            }
-            this.states[newRoom.roomId] = state;
-        }
-
-        this.calculateTotalState();
-    }
-
-    public getForRoom(room: Room) {
-        const state = this.states[room.roomId];
-        if (!state) throw new Error("Unknown room for notification state");
-        return state;
-    }
-
-    public destroy() {
-        for (const state of Object.values(this.states)) {
-            state.destroy();
-        }
-        this.states = {};
-    }
-
-    private onRoomNotificationStateUpdate = () => {
-        this.calculateTotalState();
-    };
-
-    private calculateTotalState() {
-        const before = {count: this.count, symbol: this.symbol, color: this.color};
-
-        if (this.byTileCount) {
-            this._color = NotificationColor.Red;
-            this._count = this.rooms.length;
-        } else {
-            this._count = 0;
-            this._color = NotificationColor.None;
-            for (const state of Object.values(this.states)) {
-                this._count += state.count;
-                this._color = Math.max(this.color, state.color);
-            }
-        }
-
-        // finally, publish an update if needed
-        const after = {count: this.count, symbol: this.symbol, color: this.color};
-        if (JSON.stringify(before) !== JSON.stringify(after)) {
-            this.emit(NOTIFICATION_STATE_UPDATE);
-        }
-    }
-=======
->>>>>>> 9d6bf366
 }