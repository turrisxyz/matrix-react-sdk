/*
Copyright 2017 Vector Creations Ltd.
Copyright 2017 New Vector Ltd.

Licensed under the Apache License, Version 2.0 (the "License");
you may not use this file except in compliance with the License.
You may obtain a copy of the License at

    http://www.apache.org/licenses/LICENSE-2.0

Unless required by applicable law or agreed to in writing, software
distributed under the License is distributed on an "AS IS" BASIS,
WITHOUT WARRANTIES OR CONDITIONS OF ANY KIND, either express or implied.
See the License for the specific language governing permissions and
limitations under the License.
*/

import React from 'react';
import PropTypes from 'prop-types';
import Promise from 'bluebird';
import MatrixClientPeg from '../../MatrixClientPeg';
import sdk from '../../index';
import dis from '../../dispatcher';
import { sanitizedHtmlNode } from '../../HtmlUtils';
import { _t } from '../../languageHandler';
import AccessibleButton from '../views/elements/AccessibleButton';
import Modal from '../../Modal';
import classnames from 'classnames';

const RoomSummaryType = PropTypes.shape({
    room_id: PropTypes.string.isRequired,
    profile: PropTypes.shape({
        name: PropTypes.string,
        avatar_url: PropTypes.string,
        canonical_alias: PropTypes.string,
    }).isRequired,
});

const UserSummaryType = PropTypes.shape({
    summaryInfo: PropTypes.shape({
        user_id: PropTypes.string.isRequired,
        role_id: PropTypes.string,
        avatar_url: PropTypes.string,
        displayname: PropTypes.string,
    }).isRequired,
});

const CategoryRoomList = React.createClass({
    displayName: 'CategoryRoomList',

    props: {
        rooms: PropTypes.arrayOf(RoomSummaryType).isRequired,
        category: PropTypes.shape({
            profile: PropTypes.shape({
                name: PropTypes.string,
            }).isRequired,
        }),

        // Whether the list should be editable
        editing: PropTypes.bool.isRequired,
    },

    render: function() {
        const roomNodes = this.props.rooms.map((r) => {
            return <FeaturedRoom key={r.room_id} summaryInfo={r} />;
        });

        let catHeader = null;
        if (this.props.category && this.props.category.profile) {
            catHeader = <div className="mx_GroupView_featuredThings_category">{this.props.category.profile.name}</div>;
        }
        return <div className="mx_GroupView_featuredThings_container">
            {catHeader}
            {roomNodes}
        </div>;
        // TODO: Modify UserPickerDialog to allow picking of rooms, and then use it here
        // const TintableSvg = sdk.getComponent("elements.TintableSvg");
            // <AccessibleButton className="mx_GroupView_featuredThings_addButton">
            //     <TintableSvg src="img/icons-create-room.svg" width="64" height="64"/>
            //     <div className="mx_GroupView_featuredThings_addButton_label">
            //         {_t('Add a Room')}
            //     </div>
            // </AccessibleButton>
    },
});

const FeaturedRoom = React.createClass({
    displayName: 'FeaturedRoom',

    props: {
        summaryInfo: RoomSummaryType.isRequired,
    },

    onClick: function(e) {
        e.preventDefault();
        e.stopPropagation();

        dis.dispatch({
            action: 'view_room',
            room_alias: this.props.summaryInfo.profile.canonical_alias,
            room_id: this.props.summaryInfo.room_id,
        });
    },

    render: function() {
        const RoomAvatar = sdk.getComponent("avatars.RoomAvatar");

        const oobData = {
            roomId: this.props.summaryInfo.room_id,
            avatarUrl: this.props.summaryInfo.profile.avatar_url,
            name: this.props.summaryInfo.profile.name,
        };
        let permalink = null;
        if (this.props.summaryInfo.profile && this.props.summaryInfo.profile.canonical_alias) {
            permalink = 'https://matrix.to/#/' + this.props.summaryInfo.profile.canonical_alias;
        }
        let roomNameNode = null;
        if (permalink) {
            roomNameNode = <a href={permalink} onClick={this.onClick} >{this.props.summaryInfo.profile.name}</a>;
        } else {
            roomNameNode = <span>{this.props.summaryInfo.profile.name}</span>;
        }

        return <AccessibleButton className="mx_GroupView_featuredThing" onClick={this.onClick}>
            <RoomAvatar oobData={oobData} width={64} height={64} />
            <div className="mx_GroupView_featuredThing_name">{roomNameNode}</div>
        </AccessibleButton>;
    },
});

const RoleUserList = React.createClass({
    displayName: 'RoleUserList',

    props: {
        users: PropTypes.arrayOf(UserSummaryType).isRequired,
        role: PropTypes.shape({
            profile: PropTypes.shape({
                name: PropTypes.string,
            }).isRequired,
        }),
        groupId: PropTypes.string.isRequired,

        // Whether the list should be editable
        editing: PropTypes.bool.isRequired,
    },

    onAddUsersClicked: function(ev) {
        ev.preventDefault();
        const UserPickerDialog = sdk.getComponent("dialogs.UserPickerDialog");
        Modal.createTrackedDialog('Add Users to Group Summary', '', UserPickerDialog, {
            title: _t('Add users to the group summary'),
            description: _t("Who would you like to add to this summary?"),
            placeholder: _t("Name or matrix ID"),
            button: _t("Add to summary"),
            validAddressTypes: ['mx'],
            groupId: this.props.groupId,
            onFinished: (success, addrs) => {
                if (!success) return;
                const errorList = [];
                Promise.all(addrs.map((addr) => {
                    return MatrixClientPeg.get()
                        .addUserToGroupSummary(this.props.groupId, addr.address)
                        .catch(() => { errorList.push(addr.address); })
                        .reflect();
                })).then(() => {
                    if (errorList.length === 0) {
                        return;
                    }
                    const ErrorDialog = sdk.getComponent("dialogs.ErrorDialog");
                    Modal.createTrackedDialog(
                        'Failed to add the following users to the group summary',
                        '', ErrorDialog,
                    {
                        title: _t(
                            "Failed to add the following users to the summary of %(groupId)s:",
                            {groupId: this.props.groupId},
                        ),
                        description: errorList.join(", "),
                    });
                });
            },
        });
    },

    render: function() {
        const TintableSvg = sdk.getComponent("elements.TintableSvg");
        const addButton = this.props.editing ?
            (<AccessibleButton className="mx_GroupView_featuredThings_addButton" onClick={this.onAddUsersClicked}>
                 <TintableSvg src="img/icons-create-room.svg" width="64" height="64"/>
                 <div className="mx_GroupView_featuredThings_addButton_label">
                     {_t('Add a User')}
                 </div>
             </AccessibleButton>) : null;
        const userNodes = this.props.users.map((u) => {
            return <FeaturedUser key={u.user_id} summaryInfo={u} />;
        });
        let roleHeader = null;
        if (this.props.role && this.props.role.profile) {
            roleHeader = <div className="mx_GroupView_featuredThings_category">{this.props.role.profile.name}</div>;
        }
        return <div className="mx_GroupView_featuredThings_container">
            {roleHeader}
            {userNodes}
            {addButton}
        </div>;
    },
});

const FeaturedUser = React.createClass({
    displayName: 'FeaturedUser',

    props: {
        summaryInfo: UserSummaryType.isRequired,
    },

    onClick: function(e) {
        e.preventDefault();
        e.stopPropagation();

        dis.dispatch({
            action: 'view_start_chat_or_reuse',
            user_id: this.props.summaryInfo.user_id,
            go_home_on_cancel: false,
        });
    },

    render: function() {
        const BaseAvatar = sdk.getComponent("avatars.BaseAvatar");
        const name = this.props.summaryInfo.displayname || this.props.summaryInfo.user_id;

        const permalink = 'https://matrix.to/#/' + this.props.summaryInfo.user_id;
        const userNameNode = <a href={permalink} onClick={this.onClick}>{name}</a>;
        const httpUrl = MatrixClientPeg.get()
            .mxcUrlToHttp(this.props.summaryInfo.avatar_url, 64, 64);

        return <AccessibleButton className="mx_GroupView_featuredThing" onClick={this.onClick}>
            <BaseAvatar name={name} url={httpUrl} width={64} height={64} />
            <div className="mx_GroupView_featuredThing_name">{userNameNode}</div>
        </AccessibleButton>;
    },
});

export default React.createClass({
    displayName: 'GroupView',

    propTypes: {
        groupId: PropTypes.string.isRequired,
    },

    getInitialState: function() {
        return {
            summary: null,
            error: null,
            editing: false,
            saving: false,
            uploadingAvatar: false,
            membershipBusy: false,
        };
    },

    componentWillMount: function() {
        this._changeAvatarComponent = null;
        this._loadGroupFromServer(this.props.groupId);

        MatrixClientPeg.get().on("Group.myMembership", this._onGroupMyMembership);
    },

    componentWillUnmount: function() {
        MatrixClientPeg.get().removeListener("Group.myMembership", this._onGroupMyMembership);
    },

    componentWillReceiveProps: function(newProps) {
        if (this.props.groupId != newProps.groupId) {
            this.setState({
                summary: null,
                error: null,
            }, () => {
                this._loadGroupFromServer(newProps.groupId);
            });
        }
    },

    _onGroupMyMembership: function(group) {
        if (group.groupId !== this.props.groupId) return;

        this.setState({membershipBusy: false});
    },

    _loadGroupFromServer: function(groupId) {
        MatrixClientPeg.get().getGroupSummary(groupId).done((res) => {
            this.setState({
                summary: res,
                error: null,
            });
        }, (err) => {
            this.setState({
                summary: null,
                error: err,
            });
        });
    },

    _onShowRhsClick: function(ev) {
        dis.dispatch({ action: 'show_right_panel' });
    },

    _onEditClick: function() {
        this.setState({
            editing: true,
            profileForm: Object.assign({}, this.state.summary.profile),
        });
    },

    _onCancelClick: function() {
        this.setState({
            editing: false,
            profileForm: null,
        });
    },

    _onNameChange: function(e) {
        const newProfileForm = Object.assign(this.state.profileForm, { name: e.target.value });
        this.setState({
            profileForm: newProfileForm,
        });
    },

    _onShortDescChange: function(e) {
        const newProfileForm = Object.assign(this.state.profileForm, { short_description: e.target.value });
        this.setState({
            profileForm: newProfileForm,
        });
    },

    _onLongDescChange: function(e) {
        const newProfileForm = Object.assign(this.state.profileForm, { long_description: e.target.value });
        this.setState({
            profileForm: newProfileForm,
        });
    },

    _onAvatarSelected: function(ev) {
        const file = ev.target.files[0];
        if (!file) return;

        this.setState({uploadingAvatar: true});
        MatrixClientPeg.get().uploadContent(file).then((url) => {
            const newProfileForm = Object.assign(this.state.profileForm, { avatar_url: url });
            this.setState({
                uploadingAvatar: false,
                profileForm: newProfileForm,
            });
        }).catch((e) => {
            this.setState({uploadingAvatar: false});
            const ErrorDialog = sdk.getComponent("dialogs.ErrorDialog");
            console.error("Failed to upload avatar image", e);
            Modal.createTrackedDialog('Failed to upload image', '', ErrorDialog, {
                title: _t('Error'),
                description: _t('Failed to upload image'),
            });
        }).done();
    },

    _onSaveClick: function() {
        this.setState({saving: true});
        MatrixClientPeg.get().setGroupProfile(this.props.groupId, this.state.profileForm).then((result) => {
            this.setState({
                saving: false,
                editing: false,
                summary: null,
            });
            this._loadGroupFromServer(this.props.groupId);
        }).catch((e) => {
            this.setState({
                saving: false,
            });
            const ErrorDialog = sdk.getComponent("dialogs.ErrorDialog");
            console.error("Failed to save group profile", e);
            Modal.createTrackedDialog('Failed to update group', '', ErrorDialog, {
                title: _t('Error'),
                description: _t('Failed to update group'),
            });
        }).done();
    },

    _onAcceptInviteClick: function() {
        this.setState({membershipBusy: true});
        MatrixClientPeg.get().acceptGroupInvite(this.props.groupId).then(() => {
            // don't reset membershipBusy here: wait for the membership change to come down the sync
        }).catch((e) => {
            this.setState({membershipBusy: false});
            const ErrorDialog = sdk.getComponent("dialogs.ErrorDialog");
            Modal.createTrackedDialog('Error accepting invite', '', ErrorDialog, {
                title: _t("Error"),
                description: _t("Unable to accept invite"),
            });
        });
    },

    _onRejectInviteClick: function() {
        this.setState({membershipBusy: true});
        MatrixClientPeg.get().leaveGroup(this.props.groupId).then(() => {
            // don't reset membershipBusy here: wait for the membership change to come down the sync
        }).catch((e) => {
            this.setState({membershipBusy: false});
            const ErrorDialog = sdk.getComponent("dialogs.ErrorDialog");
            Modal.createTrackedDialog('Error rejecting invite', '', ErrorDialog, {
                title: _t("Error"),
                description: _t("Unable to reject invite"),
            });
        });
    },

    _onLeaveClick: function() {
        const QuestionDialog = sdk.getComponent("dialogs.QuestionDialog");
        Modal.createTrackedDialog('Leave Group', '', QuestionDialog, {
            title: _t("Leave Group"),
            description: _t("Leave %(groupName)s?", {groupName: this.props.groupId}),
            button: _t("Leave"),
            danger: true,
            onFinished: (confirmed) => {
                if (!confirmed) return;

                this.setState({membershipBusy: true});
                MatrixClientPeg.get().leaveGroup(this.props.groupId).then(() => {
                    // don't reset membershipBusy here: wait for the membership change to come down the sync
                }).catch((e) => {
                    this.setState({membershipBusy: false});
                    const ErrorDialog = sdk.getComponent("dialogs.ErrorDialog");
                    Modal.createTrackedDialog('Error leaving room', '', ErrorDialog, {
                        title: _t("Error"),
                        description: _t("Unable to leave room"),
                    });
                });
            },
        });
    },

    _getFeaturedRoomsNode() {
        const summary = this.state.summary;

        const defaultCategoryRooms = [];
        const categoryRooms = {};
        summary.rooms_section.rooms.forEach((r) => {
            if (r.category_id === null) {
                defaultCategoryRooms.push(r);
            } else {
                let list = categoryRooms[r.category_id];
                if (list === undefined) {
                    list = [];
                    categoryRooms[r.category_id] = list;
                }
                list.push(r);
            }
        });

        const defaultCategoryNode = <CategoryRoomList
            rooms={defaultCategoryRooms}
            editing={this.state.editing}/>;
        const categoryRoomNodes = Object.keys(categoryRooms).map((catId) => {
            const cat = summary.rooms_section.categories[catId];
            return <CategoryRoomList
                key={catId}
                rooms={categoryRooms[catId]}
                category={cat}
                editing={this.state.editing}/>;
        });

        return <div className="mx_GroupView_featuredThings">
            <div className="mx_GroupView_featuredThings_header">
                {_t('Featured Rooms:')}
            </div>
            {defaultCategoryNode}
            {categoryRoomNodes}
        </div>;
    },

    _getFeaturedUsersNode() {
        const summary = this.state.summary;

        const noRoleUsers = [];
        const roleUsers = {};
        summary.users_section.users.forEach((u) => {
            if (u.role_id === null) {
                noRoleUsers.push(u);
            } else {
                let list = roleUsers[u.role_id];
                if (list === undefined) {
                    list = [];
                    roleUsers[u.role_id] = list;
                }
                list.push(u);
            }
        });

        const noRoleNode = <RoleUserList
            users={noRoleUsers}
            groupId={this.props.groupId}
            editing={this.state.editing}/>;
        const roleUserNodes = Object.keys(roleUsers).map((roleId) => {
            const role = summary.users_section.roles[roleId];
            return <RoleUserList
                key={roleId}
                users={roleUsers[roleId]}
                role={role}
                groupId={this.props.groupId}
                editing={this.state.editing}/>;
        });

        return <div className="mx_GroupView_featuredThings">
            <div className="mx_GroupView_featuredThings_header">
                {_t('Featured Users:')}
            </div>
            {noRoleNode}
            {roleUserNodes}
        </div>;
    },

    _getMembershipSection: function() {
        const group = MatrixClientPeg.get().getGroup(this.props.groupId);
        if (!group) return null;

        if (group.myMembership === 'invite') {
            const Spinner = sdk.getComponent("elements.Spinner");

            if (this.state.membershipBusy) {
                return <div className="mx_GroupView_membershipSection">
                    <Spinner />
                </div>;
            }

            return <div className="mx_GroupView_membershipSection mx_GroupView_membershipSection_invited">
                <div className="mx_GroupView_membershipSection_description">
                    {_t("%(inviter)s has invited you to join this group", {inviter: group.inviter.userId})}
                </div>
                <div className="mx_GroupView_membership_buttonContainer">
                    <AccessibleButton className="mx_GroupView_textButton mx_RoomHeader_textButton"
                        onClick={this._onAcceptInviteClick}
                    >
                        {_t("Accept")}
                    </AccessibleButton>
                    <AccessibleButton className="mx_GroupView_textButton mx_RoomHeader_textButton"
                        onClick={this._onRejectInviteClick}
                    >
                        {_t("Decline")}
                    </AccessibleButton>
                </div>
            </div>;
        } else if (group.myMembership === 'join') {
<<<<<<< HEAD
            return <div className="mx_GroupView_membershipSection mx_GroupView_membershipSection_joined">
                <div className="mx_GroupView_membershipSection_description">
                    {_t("You are a member of this group")}
=======
            let youAreAMemberText = _t("You are a member of this group");
            if (this.state.summary.user && this.state.summary.user.is_privileged) {
                youAreAMemberText = _t("You are an administrator of this group");
            }
            return <div className="mx_GroupView_invitedSection">
                {youAreAMemberText}
                <div className="mx_GroupView_membership_buttonContainer">
                    <AccessibleButton className="mx_GroupView_textButton mx_RoomHeader_textButton"
                        onClick={this._onLeaveClick}
                    >
                        {_t("Leave")}
                    </AccessibleButton>
>>>>>>> f27750e0
                </div>
                <AccessibleButton className="mx_GroupView_textButton mx_RoomHeader_textButton"
                    onClick={this._onLeaveClick}
                >
                    {_t("Leave")}
                </AccessibleButton>
            </div>;
        }

        return null;
    },

    render: function() {
        const GroupAvatar = sdk.getComponent("avatars.GroupAvatar");
        const Loader = sdk.getComponent("elements.Spinner");
        const TintableSvg = sdk.getComponent("elements.TintableSvg");

        if (this.state.summary === null && this.state.error === null || this.state.saving) {
            return <Loader />;
        } else if (this.state.summary) {
            const summary = this.state.summary;

            let avatarNode;
            let nameNode;
            let shortDescNode;
            let roomBody;
            const rightButtons = [];
            const headerClasses = {
                mx_GroupView_header: true,
            };
            if (this.state.editing) {
                let avatarImage;
                if (this.state.uploadingAvatar) {
                    avatarImage = <Loader />;
                } else {
                    const GroupAvatar = sdk.getComponent('avatars.GroupAvatar');
                    avatarImage = <GroupAvatar groupId={this.props.groupId}
                        groupAvatarUrl={this.state.profileForm.avatar_url}
                        width={48} height={48} resizeMethod='crop'
                    />;
                }

                avatarNode = (
                    <div className="mx_GroupView_avatarPicker">
                        <label htmlFor="avatarInput" className="mx_GroupView_avatarPicker_label">
                            {avatarImage}
                        </label>
                        <div className="mx_GroupView_avatarPicker_edit">
                            <label htmlFor="avatarInput" className="mx_GroupView_avatarPicker_label">
                                <img src="img/camera.svg"
                                    alt={ _t("Upload avatar") } title={ _t("Upload avatar") }
                                    width="17" height="15" />
                            </label>
                            <input id="avatarInput" className="mx_GroupView_uploadInput" type="file" onChange={this._onAvatarSelected}/>
                        </div>
                    </div>
                );
                nameNode = <input type="text"
                    value={this.state.profileForm.name}
                    onChange={this._onNameChange}
                    placeholder={_t('Group Name')}
                    tabIndex="1"
                />;
                shortDescNode = <input type="text"
                    value={this.state.profileForm.short_description}
                    onChange={this._onShortDescChange}
                    placeholder={_t('Description')}
                    tabIndex="2"
                />;
                rightButtons.push(
                    <AccessibleButton className="mx_GroupView_textButton mx_RoomHeader_textButton"
                        onClick={this._onSaveClick} key="_saveButton"
                    >
                        {_t('Save')}
                    </AccessibleButton>,
                );
                rightButtons.push(
                    <AccessibleButton className='mx_GroupView_textButton' onClick={this._onCancelClick} key="_cancelButton">
                        <img src="img/cancel.svg" className='mx_filterFlipColor'
                            width="18" height="18" alt={_t("Cancel")}/>
                    </AccessibleButton>,
                );
                roomBody = <div>
                    <textarea className="mx_GroupView_editLongDesc" value={this.state.profileForm.long_description}
                        onChange={this._onLongDescChange}
                        tabIndex="3"
                    />
                    {this._getFeaturedRoomsNode()}
                    {this._getFeaturedUsersNode()}
                </div>;
            } else {
                const groupAvatarUrl = summary.profile ? summary.profile.avatar_url : null;
                avatarNode = <GroupAvatar
                    groupId={this.props.groupId}
                    groupAvatarUrl={groupAvatarUrl}
                    width={48} height={48}
                />;
                if (summary.profile && summary.profile.name) {
                    nameNode = <div>
                        <span>{summary.profile.name}</span>
                        <span className="mx_GroupView_header_groupid">
                            ({this.props.groupId})
                        </span>
                    </div>;
                } else {
                    nameNode = <span>{this.props.groupId}</span>;
                }
                shortDescNode = <span>{summary.profile.short_description}</span>;

                let description = null;
                if (summary.profile && summary.profile.long_description) {
                    description = sanitizedHtmlNode(summary.profile.long_description);
                }
                roomBody = <div>
                    {this._getMembershipSection()}
                    <div className="mx_GroupView_groupDesc">{description}</div>
                    {this._getFeaturedRoomsNode()}
                    {this._getFeaturedUsersNode()}
                </div>;
                if (summary.user && summary.user.is_privileged) {
                    rightButtons.push(
                        <AccessibleButton className="mx_GroupHeader_button"
                            onClick={this._onEditClick} title={_t("Edit Group")} key="_editButton"
                        >
                            <TintableSvg src="img/icons-settings-room.svg" width="16" height="16"/>
                        </AccessibleButton>,
                    );
                }
                if (this.props.collapsedRhs) {
                    rightButtons.push(
                        <AccessibleButton className="mx_GroupHeader_button"
                            onClick={this._onShowRhsClick} title={ _t('Show panel') } key="_maximiseButton"
                        >
                            <TintableSvg src="img/maximise.svg" width="10" height="16"/>
                        </AccessibleButton>,
                    );
                }

                headerClasses.mx_GroupView_header_view = true;
            }

            return (
                <div className="mx_GroupView">
                    <div className={classnames(headerClasses)}>
                        <div className="mx_GroupView_header_leftCol">
                            <div className="mx_GroupView_header_avatar">
                                {avatarNode}
                            </div>
                            <div className="mx_GroupView_header_info">
                                <div className="mx_GroupView_header_name">
                                    {nameNode}
                                </div>
                                <div className="mx_GroupView_header_shortDesc">
                                    {shortDescNode}
                                </div>
                            </div>
                        </div>
                        <div className="mx_GroupView_header_rightCol">
                            {rightButtons}
                        </div>
                    </div>
                    {roomBody}
                </div>
            );
        } else if (this.state.error) {
            if (this.state.error.httpStatus === 404) {
                return (
                    <div className="mx_GroupView_error">
                        Group {this.props.groupId} not found
                    </div>
                );
            } else {
                let extraText;
                if (this.state.error.errcode === 'M_UNRECOGNIZED') {
                    extraText = <div>{_t('This Home server does not support groups')}</div>;
                }
                return (
                    <div className="mx_GroupView_error">
                        Failed to load {this.props.groupId}
                        {extraText}
                    </div>
                );
            }
        } else {
            console.error("Invalid state for GroupView");
            return <div />;
        }
    },
});<|MERGE_RESOLUTION|>--- conflicted
+++ resolved
@@ -547,24 +547,20 @@
                 </div>
             </div>;
         } else if (group.myMembership === 'join') {
-<<<<<<< HEAD
-            return <div className="mx_GroupView_membershipSection mx_GroupView_membershipSection_joined">
-                <div className="mx_GroupView_membershipSection_description">
-                    {_t("You are a member of this group")}
-=======
             let youAreAMemberText = _t("You are a member of this group");
             if (this.state.summary.user && this.state.summary.user.is_privileged) {
                 youAreAMemberText = _t("You are an administrator of this group");
             }
-            return <div className="mx_GroupView_invitedSection">
-                {youAreAMemberText}
+            return <div className="mx_GroupView_membershipSection mx_GroupView_membershipSection_joined">
+                <div className="mx_GroupView_membershipSection_description">
+                    {youAreAMemberText}
+                </div>
                 <div className="mx_GroupView_membership_buttonContainer">
                     <AccessibleButton className="mx_GroupView_textButton mx_RoomHeader_textButton"
                         onClick={this._onLeaveClick}
                     >
                         {_t("Leave")}
                     </AccessibleButton>
->>>>>>> f27750e0
                 </div>
                 <AccessibleButton className="mx_GroupView_textButton mx_RoomHeader_textButton"
                     onClick={this._onLeaveClick}
