--- conflicted
+++ resolved
@@ -17,11 +17,7 @@
 import React, { createRef, useContext, useState } from "react";
 import { Room } from "matrix-js-sdk/src/models/room";
 import * as fbEmitter from "fbemitter";
-<<<<<<< HEAD
-import { logger } from "matrix-js-sdk/src/logger";
-=======
 import classNames from "classnames";
->>>>>>> 2b52e17a
 
 import { MatrixClientPeg } from "../../MatrixClientPeg";
 import defaultDispatcher from "../../dispatcher/dispatcher";
@@ -57,10 +53,6 @@
 import SpaceStore from "../../stores/spaces/SpaceStore";
 import { UPDATE_SELECTED_SPACE } from "../../stores/spaces";
 import { replaceableComponent } from "../../utils/replaceableComponent";
-<<<<<<< HEAD
-import InlineSpinner from "../views/elements/InlineSpinner";
-import TooltipButton from "../views/elements/TooltipButton";
-=======
 import MatrixClientContext from "../../contexts/MatrixClientContext";
 import { SettingUpdatedPayload } from "../../dispatcher/payloads/SettingUpdatedPayload";
 
@@ -103,7 +95,6 @@
         { details }
     </div>;
 };
->>>>>>> 2b52e17a
 
 interface IProps {
     isPanelCollapsed: boolean;
