/*
Copyright 2021 The Matrix.org Foundation C.I.C.

Licensed under the Apache License, Version 2.0 (the "License");
you may not use this file except in compliance with the License.
You may obtain a copy of the License at

    http://www.apache.org/licenses/LICENSE-2.0

Unless required by applicable law or agreed to in writing, software
distributed under the License is distributed on an "AS IS" BASIS,
WITHOUT WARRANTIES OR CONDITIONS OF ANY KIND, either express or implied.
See the License for the specific language governing permissions and
limitations under the License.
*/

import React, { RefObject, useContext, useRef, useState } from "react";
import { EventType } from "matrix-js-sdk/src/@types/event";
import { Preset, JoinRule } from "matrix-js-sdk/src/@types/partials";
import { Room } from "matrix-js-sdk/src/models/room";
import { EventSubscription } from "fbemitter";

import MatrixClientContext from "../../contexts/MatrixClientContext";
import RoomAvatar from "../views/avatars/RoomAvatar";
import { _t } from "../../languageHandler";
import AccessibleButton from "../views/elements/AccessibleButton";
import RoomName from "../views/elements/RoomName";
import RoomTopic from "../views/elements/RoomTopic";
import InlineSpinner from "../views/elements/InlineSpinner";
import { inviteMultipleToRoom, showRoomInviteDialog } from "../../RoomInvite";
import { useRoomMembers } from "../../hooks/useRoomMembers";
import createRoom, { IOpts } from "../../createRoom";
import Field from "../views/elements/Field";
import { useEventEmitter } from "../../hooks/useEventEmitter";
import withValidation from "../views/elements/Validation";
import * as Email from "../../email";
import defaultDispatcher from "../../dispatcher/dispatcher";
import dis from "../../dispatcher/dispatcher";
import { Action } from "../../dispatcher/actions";
import ResizeNotifier from "../../utils/ResizeNotifier";
import MainSplit from './MainSplit';
import ErrorBoundary from "../views/elements/ErrorBoundary";
import { ActionPayload } from "../../dispatcher/payloads";
import RightPanel from "./RightPanel";
import RightPanelStore from "../../stores/RightPanelStore";
import { RightPanelPhases } from "../../stores/RightPanelStorePhases";
import { SetRightPanelPhasePayload } from "../../dispatcher/payloads/SetRightPanelPhasePayload";
import { useStateArray } from "../../hooks/useStateArray";
import SpacePublicShare from "../views/spaces/SpacePublicShare";
import {
    shouldShowSpaceSettings,
    showAddExistingRooms,
    showCreateNewRoom,
    showCreateNewSubspace,
    showSpaceSettings,
} from "../../utils/space";
import { showRoom, SpaceHierarchy } from "./SpaceRoomDirectory";
import MemberAvatar from "../views/avatars/MemberAvatar";
import { useStateToggle } from "../../hooks/useStateToggle";
import SpaceStore from "../../stores/SpaceStore";
import FacePile from "../views/elements/FacePile";
import {
    AddExistingToSpace,
    defaultDmsRenderer,
    defaultRoomsRenderer,
    defaultSpacesRenderer,
} from "../views/dialogs/AddExistingToSpaceDialog";
import { ChevronFace, ContextMenuButton, useContextMenu } from "./ContextMenu";
import IconizedContextMenu, {
    IconizedContextMenuOption,
    IconizedContextMenuOptionList,
} from "../views/context_menus/IconizedContextMenu";
import AccessibleTooltipButton from "../views/elements/AccessibleTooltipButton";
import { BetaPill } from "../views/beta/BetaCard";
import { UserTab } from "../views/dialogs/UserSettingsDialog";
import Modal from "../../Modal";
import BetaFeedbackDialog from "../views/dialogs/BetaFeedbackDialog";
import SdkConfig from "../../SdkConfig";
import { EffectiveMembership, getEffectiveMembership } from "../../utils/membership";

interface IProps {
    space: Room;
    justCreatedOpts?: IOpts;
    resizeNotifier: ResizeNotifier;
    onJoinButtonClicked(): void;
    onRejectButtonClicked(): void;
}

interface IState {
    phase: Phase;
    createdRooms?: boolean; // internal state for the creation wizard
    showRightPanel: boolean;
    myMembership: string;
}

enum Phase {
    Landing,
    PublicCreateRooms,
    PublicShare,
    PrivateScope,
    PrivateInvite,
    PrivateCreateRooms,
    PrivateExistingRooms,
}

// XXX: Temporary for the Spaces Beta only
export const SpaceFeedbackPrompt = ({ onClick }: { onClick?: () => void }) => {
    if (!SdkConfig.get().bug_report_endpoint_url) return null;

    return <div className="mx_SpaceFeedbackPrompt">
        <hr />
        <div>
            <span className="mx_SpaceFeedbackPrompt_text">{ _t("Spaces are a beta feature.") }</span>
            <AccessibleButton
                kind="link"
                onClick={() => {
                    if (onClick) onClick();
                    Modal.createTrackedDialog("Beta Feedback", "feature_spaces", BetaFeedbackDialog, {
                    featureId: "feature_spaces",
                    });
                }}>
                { _t("Feedback") }
            </AccessibleButton>
        </div>
    </div>;
};

const RoomMemberCount = ({ room, children }) => {
    const members = useRoomMembers(room);
    const count = members.length;

    if (children) return children(count);
    return count;
};

const useMyRoomMembership = (room: Room) => {
    const [membership, setMembership] = useState(room.getMyMembership());
    useEventEmitter(room, "Room.myMembership", () => {
        setMembership(room.getMyMembership());
    });
    return membership;
};

const SpaceInfo = ({ space }) => {
    const joinRule = space.getJoinRule();

    let visibilitySection;
    if (joinRule === "public") {
        visibilitySection = <span className="mx_SpaceRoomView_info_public">
            { _t("Public space") }
        </span>;
    } else {
        visibilitySection = <span className="mx_SpaceRoomView_info_private">
            { _t("Private space") }
        </span>;
    }

    return <div className="mx_SpaceRoomView_info">
        { visibilitySection }
        { joinRule === "public" && <RoomMemberCount room={space}>
            { (count) => count > 0 ? (
                <AccessibleButton
                    kind="link"
                    onClick={() => {
                        defaultDispatcher.dispatch<SetRightPanelPhasePayload>({
                            action: Action.SetRightPanelPhase,
                            phase: RightPanelPhases.RoomMemberList,
                            refireParams: { space },
                        });
                    }}
                >
                    { _t("%(count)s members", { count }) }
                </AccessibleButton>
            ) : null }
        </RoomMemberCount> }
    </div>;
};

const onBetaClick = () => {
    defaultDispatcher.dispatch({
        action: Action.ViewUserSettings,
        initialTabId: UserTab.Labs,
    });
};

const SpacePreview = ({ space, onJoinButtonClicked, onRejectButtonClicked }) => {
    const cli = useContext(MatrixClientContext);
    const myMembership = useMyRoomMembership(space);

    const [busy, setBusy] = useState(false);

    const spacesEnabled = SpaceStore.spacesEnabled;

    const cannotJoin = getEffectiveMembership(myMembership) === EffectiveMembership.Leave
        && space.getJoinRule() !== JoinRule.Public;

    let inviterSection;
    let joinButtons;
    if (myMembership === "join") {
        // XXX remove this when spaces leaves Beta
        joinButtons = (
            <AccessibleButton
                kind="danger_outline"
                onClick={() => {
                    dis.dispatch({
                        action: "leave_room",
                        room_id: space.roomId,
                    });
                }}
            >
                { _t("Leave") }
            </AccessibleButton>
        );
    } else if (myMembership === "invite") {
        const inviteSender = space.getMember(cli.getUserId())?.events.member?.getSender();
        const inviter = inviteSender && space.getMember(inviteSender);

        if (inviteSender) {
            inviterSection = <div className="mx_SpaceRoomView_preview_inviter">
                <MemberAvatar member={inviter} width={32} height={32} />
                <div>
                    <div className="mx_SpaceRoomView_preview_inviter_name">
                        { _t("<inviter/> invites you", {}, {
                            inviter: () => <b>{ inviter.name || inviteSender }</b>,
                        }) }
                    </div>
                    { inviter ? <div className="mx_SpaceRoomView_preview_inviter_mxid">
                        { inviteSender }
                    </div> : null }
                </div>
            </div>;
        }

        joinButtons = <>
            <AccessibleButton
                kind="secondary"
                onClick={() => {
                    setBusy(true);
                    onRejectButtonClicked();
                }}
            >
                { _t("Reject") }
            </AccessibleButton>
            <AccessibleButton
                kind="primary"
                onClick={() => {
                    setBusy(true);
                    onJoinButtonClicked();
                }}
                disabled={!spacesEnabled}
            >
                { _t("Accept") }
            </AccessibleButton>
        </>;
    } else {
        joinButtons = (
            <AccessibleButton
                kind="primary"
                onClick={() => {
                    setBusy(true);
                    onJoinButtonClicked();
                }}
                disabled={!spacesEnabled || cannotJoin}
            >
                { _t("Join") }
            </AccessibleButton>
        );
    }

    if (busy) {
        joinButtons = <InlineSpinner />;
    }

    let footer;
    if (!spacesEnabled) {
        footer = <div className="mx_SpaceRoomView_preview_spaceBetaPrompt">
            { myMembership === "join"
                ? _t("To view %(spaceName)s, turn on the <a>Spaces beta</a>", {
                    spaceName: space.name,
                }, {
                    a: sub => <AccessibleButton onClick={onBetaClick} kind="link">{ sub }</AccessibleButton>,
                })
                : _t("To join %(spaceName)s, turn on the <a>Spaces beta</a>", {
                    spaceName: space.name,
                }, {
                    a: sub => <AccessibleButton onClick={onBetaClick} kind="link">{ sub }</AccessibleButton>,
                })
            }
        </div>;
    } else if (cannotJoin) {
        footer = <div className="mx_SpaceRoomView_preview_spaceBetaPrompt">
            { _t("To view %(spaceName)s, you need an invite", {
                spaceName: space.name,
            }) }
        </div>;
    }

    return <div className="mx_SpaceRoomView_preview">
        <BetaPill onClick={onBetaClick} />
        { inviterSection }
        <RoomAvatar room={space} height={80} width={80} viewAvatarOnClick={true} />
        <h1 className="mx_SpaceRoomView_preview_name">
            <RoomName room={space} />
        </h1>
        <SpaceInfo space={space} />
        <RoomTopic room={space}>
            { (topic, ref) =>
                <div className="mx_SpaceRoomView_preview_topic" ref={ref}>
                    { topic }
                </div>
            }
        </RoomTopic>
        { space.getJoinRule() === "public" && <FacePile room={space} /> }
        <div className="mx_SpaceRoomView_preview_joinButtons">
            { joinButtons }
        </div>
        { footer }
    </div>;
};

const SpaceLandingAddButton = ({ space, onNewRoomAdded }) => {
    const [menuDisplayed, handle, openMenu, closeMenu] = useContextMenu();

    let contextMenu;
    if (menuDisplayed) {
        const rect = handle.current.getBoundingClientRect();
        contextMenu = <IconizedContextMenu
            left={rect.left + window.pageXOffset + 0}
            top={rect.bottom + window.pageYOffset + 8}
            chevronFace={ChevronFace.None}
            onFinished={closeMenu}
            className="mx_RoomTile_contextMenu"
            compact
        >
            <IconizedContextMenuOptionList first>
                <IconizedContextMenuOption
                    label={_t("Create new room")}
                    iconClassName="mx_RoomList_iconPlus"
                    onClick={async (e) => {
                        e.preventDefault();
                        e.stopPropagation();
                        closeMenu();

                        if (await showCreateNewRoom(space)) {
                            onNewRoomAdded();
                        }
                    }}
                />
                <IconizedContextMenuOption
                    label={_t("Add existing room")}
                    iconClassName="mx_RoomList_iconHash"
                    onClick={async (e) => {
                        e.preventDefault();
                        e.stopPropagation();
                        closeMenu();

                        const [added] = await showAddExistingRooms(space);
                        if (added) {
                            onNewRoomAdded();
                        }
                    }}
                />
                <IconizedContextMenuOption
                    label={_t("Add subspace")}
                    iconClassName="mx_RoomList_iconPlus"
                    onClick={async (e) => {
                        e.preventDefault();
                        e.stopPropagation();
                        closeMenu();

                        const [added] = await showCreateNewSubspace(space);
                        if (added) {
                            onNewRoomAdded();
                        }
                    }}
                >
                    <BetaPill />
                </IconizedContextMenuOption>
            </IconizedContextMenuOptionList>
        </IconizedContextMenu>;
    }

    return <>
        <ContextMenuButton
            kind="primary"
            inputRef={handle}
            onClick={openMenu}
            isExpanded={menuDisplayed}
            label={_t("Add")}
        >
            { _t("Add") }
        </ContextMenuButton>
        { contextMenu }
    </>;
};

const SpaceLanding = ({ space }) => {
    const cli = useContext(MatrixClientContext);
    const myMembership = useMyRoomMembership(space);
    const userId = cli.getUserId();

    let inviteButton;
    if (myMembership === "join" && space.canInvite(userId)) {
        inviteButton = (
            <AccessibleButton
                kind="primary"
                className="mx_SpaceRoomView_landing_inviteButton"
                onClick={() => {
                    showRoomInviteDialog(space.roomId);
                }}
            >
                { _t("Invite") }
            </AccessibleButton>
        );
    }

    const canAddRooms = myMembership === "join" && space.currentState.maySendStateEvent(EventType.SpaceChild, userId);

    const [refreshToken, forceUpdate] = useStateToggle(false);

    let addRoomButton;
    if (canAddRooms) {
        addRoomButton = <SpaceLandingAddButton space={space} onNewRoomAdded={forceUpdate} />;
    }

    let settingsButton;
    if (shouldShowSpaceSettings(space)) {
        settingsButton = <AccessibleTooltipButton
            className="mx_SpaceRoomView_landing_settingsButton"
            onClick={() => {
                showSpaceSettings(space);
            }}
            title={_t("Settings")}
        />;
    }

    const onMembersClick = () => {
        defaultDispatcher.dispatch<SetRightPanelPhasePayload>({
            action: Action.SetRightPanelPhase,
            phase: RightPanelPhases.RoomMemberList,
            refireParams: { space },
        });
    };

    return <div className="mx_SpaceRoomView_landing">
        <RoomAvatar room={space} height={80} width={80} viewAvatarOnClick={true} />
        <div className="mx_SpaceRoomView_landing_name">
            <RoomName room={space}>
                { (name) => {
                    const tags = { name: () => <div className="mx_SpaceRoomView_landing_nameRow">
                        <h1>{ name }</h1>
                    </div> };
                    return _t("Welcome to <name/>", {}, tags) as JSX.Element;
                } }
            </RoomName>
        </div>
        <div className="mx_SpaceRoomView_landing_info">
            <SpaceInfo space={space} />
            <FacePile room={space} onlyKnownUsers={false} numShown={7} onClick={onMembersClick} />
            { inviteButton }
            { settingsButton }
        </div>
        <RoomTopic room={space}>
            { (topic, ref) => (
                <div className="mx_SpaceRoomView_landing_topic" ref={ref}>
                    { topic }
                </div>
            ) }
        </RoomTopic>
        <SpaceFeedbackPrompt />
        <hr />

        <SpaceHierarchy
            space={space}
            showRoom={showRoom}
            refreshToken={refreshToken}
            additionalButtons={addRoomButton}
        />
    </div>;
};

const SpaceSetupFirstRooms = ({ space, title, description, onFinished }) => {
    const [busy, setBusy] = useState(false);
    const [error, setError] = useState("");
    const numFields = 3;
    const placeholders = [_t("General"), _t("Random"), _t("Support")];
    const [roomNames, setRoomName] = useStateArray(numFields, [_t("General"), _t("Random"), ""]);
    const fields = new Array(numFields).fill(0).map((x, i) => {
        const name = "roomName" + i;
        return <Field
            key={name}
            name={name}
            type="text"
            label={_t("Room name")}
            placeholder={placeholders[i]}
            value={roomNames[i]}
            onChange={ev => setRoomName(i, ev.target.value)}
            autoFocus={i === 2}
            disabled={busy}
        />;
    });

    const onNextClick = async (ev) => {
        ev.preventDefault();
        if (busy) return;
        setError("");
        setBusy(true);
        try {
            const filteredRoomNames = roomNames.map(name => name.trim()).filter(Boolean);
            await Promise.all(filteredRoomNames.map(name => {
                return createRoom({
                    createOpts: {
                        preset: space.getJoinRule() === "public" ? Preset.PublicChat : Preset.PrivateChat,
                        name,
                    },
                    spinner: false,
                    encryption: false,
                    andView: false,
                    inlineErrors: true,
                    parentSpace: space,
                });
            }));
            onFinished(filteredRoomNames.length > 0);
        } catch (e) {
            console.error("Failed to create initial space rooms", e);
            setError(_t("Failed to create initial space rooms"));
        }
        setBusy(false);
    };

    let onClick = (ev) => {
        ev.preventDefault();
        onFinished(false);
    };
    let buttonLabel = _t("Skip for now");
    if (roomNames.some(name => name.trim())) {
        onClick = onNextClick;
        buttonLabel = busy ? _t("Creating rooms...") : _t("Continue");
    }

    return <div>
        <h1>{ title }</h1>
        <div className="mx_SpaceRoomView_description">{ description }</div>

        { error && <div className="mx_SpaceRoomView_errorText">{ error }</div> }
        <form onSubmit={onClick} id="mx_SpaceSetupFirstRooms">
            { fields }
        </form>

        <div className="mx_SpaceRoomView_buttons">
            <AccessibleButton
                kind="primary"
                disabled={busy}
                onClick={onClick}
                element="input"
                type="submit"
                form="mx_SpaceSetupFirstRooms"
                value={buttonLabel}
            />
        </div>
        <SpaceFeedbackPrompt />
    </div>;
};

const SpaceAddExistingRooms = ({ space, onFinished }) => {
    return <div>
        <h1>{ _t("What do you want to organise?") }</h1>
        <div className="mx_SpaceRoomView_description">
            { _t("Pick rooms or conversations to add. This is just a space for you, " +
                "no one will be informed. You can add more later.") }
        </div>

        <AddExistingToSpace
            space={space}
            emptySelectionButton={
                <AccessibleButton kind="primary" onClick={onFinished}>
                    { _t("Skip for now") }
                </AccessibleButton>
            }
            filterPlaceholder={_t("Search for rooms or spaces")}
            onFinished={onFinished}
            roomsRenderer={defaultRoomsRenderer}
            spacesRenderer={defaultSpacesRenderer}
            dmsRenderer={defaultDmsRenderer}
        />

<<<<<<< HEAD
=======
        <div className="mx_SpaceRoomView_buttons" />
>>>>>>> 405fe436
        <SpaceFeedbackPrompt />
    </div>;
};

const SpaceSetupPublicShare = ({ justCreatedOpts, space, onFinished, createdRooms }) => {
    return <div className="mx_SpaceRoomView_publicShare">
        <h1>{ _t("Share %(name)s", {
            name: justCreatedOpts?.createOpts?.name || space.name,
        }) }</h1>
        <div className="mx_SpaceRoomView_description">
            { _t("It's just you at the moment, it will be even better with others.") }
        </div>

        <SpacePublicShare space={space} />

        <div className="mx_SpaceRoomView_buttons">
            <AccessibleButton kind="primary" onClick={onFinished}>
                { createdRooms ? _t("Go to my first room") : _t("Go to my space") }
            </AccessibleButton>
        </div>
        <SpaceFeedbackPrompt />
    </div>;
};

const SpaceSetupPrivateScope = ({ space, justCreatedOpts, onFinished }) => {
    return <div className="mx_SpaceRoomView_privateScope">
        <h1>{ _t("Who are you working with?") }</h1>
        <div className="mx_SpaceRoomView_description">
            { _t("Make sure the right people have access to %(name)s", {
                name: justCreatedOpts?.createOpts?.name || space.name,
            }) }
        </div>

        <AccessibleButton
            className="mx_SpaceRoomView_privateScope_justMeButton"
            onClick={() => { onFinished(false); }}
        >
            <h3>{ _t("Just me") }</h3>
            <div>{ _t("A private space to organise your rooms") }</div>
        </AccessibleButton>
        <AccessibleButton
            className="mx_SpaceRoomView_privateScope_meAndMyTeammatesButton"
            onClick={() => { onFinished(true); }}
        >
            <h3>{ _t("Me and my teammates") }</h3>
            <div>{ _t("A private space for you and your teammates") }</div>
        </AccessibleButton>
        <div className="mx_SpaceRoomView_betaWarning">
            <h3>{ _t("Teammates might not be able to view or join any private rooms you make.") }</h3>
            <p>{ _t("We're working on this as part of the beta, but just want to let you know.") }</p>
        </div>
        <SpaceFeedbackPrompt />
    </div>;
};

const validateEmailRules = withValidation({
    rules: [{
        key: "email",
        test: ({ value }) => !value || Email.looksValid(value),
        invalid: () => _t("Doesn't look like a valid email address"),
    }],
});

const SpaceSetupPrivateInvite = ({ space, onFinished }) => {
    const [busy, setBusy] = useState(false);
    const [error, setError] = useState("");
    const numFields = 3;
    const fieldRefs: RefObject<Field>[] = [useRef(), useRef(), useRef()];
    const [emailAddresses, setEmailAddress] = useStateArray(numFields, "");
    const fields = new Array(numFields).fill(0).map((x, i) => {
        const name = "emailAddress" + i;
        return <Field
            key={name}
            name={name}
            type="text"
            label={_t("Email address")}
            placeholder={_t("Email")}
            value={emailAddresses[i]}
            onChange={ev => setEmailAddress(i, ev.target.value)}
            ref={fieldRefs[i]}
            onValidate={validateEmailRules}
            autoFocus={i === 0}
            disabled={busy}
        />;
    });

    const onNextClick = async (ev) => {
        ev.preventDefault();
        if (busy) return;
        setError("");
        for (let i = 0; i < fieldRefs.length; i++) {
            const fieldRef = fieldRefs[i];
            const valid = await fieldRef.current.validate({ allowEmpty: true });

            if (valid === false) { // true/null are allowed
                fieldRef.current.focus();
                fieldRef.current.validate({ allowEmpty: true, focused: true });
                return;
            }
        }

        setBusy(true);
        const targetIds = emailAddresses.map(name => name.trim()).filter(Boolean);
        try {
            const result = await inviteMultipleToRoom(space.roomId, targetIds);

            const failedUsers = Object.keys(result.states).filter(a => result.states[a] === "error");
            if (failedUsers.length > 0) {
                console.log("Failed to invite users to space: ", result);
                setError(_t("Failed to invite the following users to your space: %(csvUsers)s", {
                    csvUsers: failedUsers.join(", "),
                }));
            } else {
                onFinished();
            }
        } catch (err) {
            console.error("Failed to invite users to space: ", err);
            setError(_t("We couldn't invite those users. Please check the users you want to invite and try again."));
        }
        setBusy(false);
    };

    let onClick = (ev) => {
        ev.preventDefault();
        onFinished();
    };
    let buttonLabel = _t("Skip for now");
    if (emailAddresses.some(name => name.trim())) {
        onClick = onNextClick;
        buttonLabel = busy ? _t("Inviting...") : _t("Continue");
    }

    return <div className="mx_SpaceRoomView_inviteTeammates">
        <h1>{ _t("Invite your teammates") }</h1>
        <div className="mx_SpaceRoomView_description">
            { _t("Make sure the right people have access. You can invite more later.") }
        </div>

        <div className="mx_SpaceRoomView_inviteTeammates_betaDisclaimer">
            <BetaPill onClick={onBetaClick} />
            { _t("<b>This is an experimental feature.</b> For now, " +
                "new users receiving an invite will have to open the invite on <link/> to actually join.", {}, {
                b: sub => <b>{ sub }</b>,
                link: () => <a href="https://app.element.io/" rel="noreferrer noopener" target="_blank">
                    app.element.io
                </a>,
            }) }
        </div>

        { error && <div className="mx_SpaceRoomView_errorText">{ error }</div> }
        <form onSubmit={onClick} id="mx_SpaceSetupPrivateInvite">
            { fields }
        </form>

        <div className="mx_SpaceRoomView_inviteTeammates_buttons">
            <AccessibleButton
                className="mx_SpaceRoomView_inviteTeammates_inviteDialogButton"
                onClick={() => showRoomInviteDialog(space.roomId)}
            >
                { _t("Invite by username") }
            </AccessibleButton>
        </div>

        <div className="mx_SpaceRoomView_buttons">
            <AccessibleButton
                kind="primary"
                disabled={busy}
                onClick={onClick}
                element="input"
                type="submit"
                form="mx_SpaceSetupPrivateInvite"
                value={buttonLabel}
            />
        </div>
        <SpaceFeedbackPrompt />
    </div>;
};

export default class SpaceRoomView extends React.PureComponent<IProps, IState> {
    static contextType = MatrixClientContext;

    private readonly creator: string;
    private readonly dispatcherRef: string;
    private readonly rightPanelStoreToken: EventSubscription;

    constructor(props, context) {
        super(props, context);

        let phase = Phase.Landing;

        this.creator = this.props.space.currentState.getStateEvents(EventType.RoomCreate, "")?.getSender();
        const showSetup = this.props.justCreatedOpts && this.context.getUserId() === this.creator;

        if (showSetup) {
            phase = this.props.justCreatedOpts.createOpts.preset === Preset.PublicChat
                ? Phase.PublicCreateRooms : Phase.PrivateScope;
        }

        this.state = {
            phase,
            showRightPanel: RightPanelStore.getSharedInstance().isOpenForRoom,
            myMembership: this.props.space.getMyMembership(),
        };

        this.dispatcherRef = defaultDispatcher.register(this.onAction);
        this.rightPanelStoreToken = RightPanelStore.getSharedInstance().addListener(this.onRightPanelStoreUpdate);
        this.context.on("Room.myMembership", this.onMyMembership);
    }

    componentWillUnmount() {
        defaultDispatcher.unregister(this.dispatcherRef);
        this.rightPanelStoreToken.remove();
        this.context.off("Room.myMembership", this.onMyMembership);
    }

    private onMyMembership = (room: Room, myMembership: string) => {
        if (room.roomId === this.props.space.roomId) {
            this.setState({ myMembership });
        }
    };

    private onRightPanelStoreUpdate = () => {
        this.setState({
            showRightPanel: RightPanelStore.getSharedInstance().isOpenForRoom,
        });
    };

    private onAction = (payload: ActionPayload) => {
        if (payload.action !== Action.ViewUser && payload.action !== "view_3pid_invite") return;

        if (payload.action === Action.ViewUser && payload.member) {
            defaultDispatcher.dispatch<SetRightPanelPhasePayload>({
                action: Action.SetRightPanelPhase,
                phase: RightPanelPhases.SpaceMemberInfo,
                refireParams: {
                    space: this.props.space,
                    member: payload.member,
                },
            });
        } else if (payload.action === "view_3pid_invite" && payload.event) {
            defaultDispatcher.dispatch<SetRightPanelPhasePayload>({
                action: Action.SetRightPanelPhase,
                phase: RightPanelPhases.Space3pidMemberInfo,
                refireParams: {
                    space: this.props.space,
                    event: payload.event,
                },
            });
        } else {
            defaultDispatcher.dispatch<SetRightPanelPhasePayload>({
                action: Action.SetRightPanelPhase,
                phase: RightPanelPhases.SpaceMemberList,
                refireParams: { space: this.props.space },
            });
        }
    };

    private goToFirstRoom = async () => {
        // TODO actually go to the first room

        const childRooms = SpaceStore.instance.getChildRooms(this.props.space.roomId);
        if (childRooms.length) {
            const room = childRooms[0];
            defaultDispatcher.dispatch({
                action: "view_room",
                room_id: room.roomId,
            });
            return;
        }

        let suggestedRooms = SpaceStore.instance.suggestedRooms;
        if (SpaceStore.instance.activeSpace !== this.props.space) {
            // the space store has the suggested rooms loaded for a different space, fetch the right ones
            suggestedRooms = (await SpaceStore.instance.fetchSuggestedRooms(this.props.space, 1));
        }

        if (suggestedRooms.length) {
            const room = suggestedRooms[0];
            defaultDispatcher.dispatch({
                action: "view_room",
                room_id: room.room_id,
                room_alias: room.canonical_alias || room.aliases?.[0],
                via_servers: room.viaServers,
                oobData: {
                    avatarUrl: room.avatar_url,
                    name: room.name || room.canonical_alias || room.aliases?.[0] || _t("Empty room"),
                },
            });
            return;
        }

        this.setState({ phase: Phase.Landing });
    };

    private renderBody() {
        switch (this.state.phase) {
            case Phase.Landing:
                if (this.state.myMembership === "join" && SpaceStore.spacesEnabled) {
                    return <SpaceLanding space={this.props.space} />;
                } else {
                    return <SpacePreview
                        space={this.props.space}
                        onJoinButtonClicked={this.props.onJoinButtonClicked}
                        onRejectButtonClicked={this.props.onRejectButtonClicked}
                    />;
                }
            case Phase.PublicCreateRooms:
                return <SpaceSetupFirstRooms
                    space={this.props.space}
                    title={_t("What are some things you want to discuss in %(spaceName)s?", {
                        spaceName: this.props.justCreatedOpts?.createOpts?.name || this.props.space.name,
                    })}
                    description={
                        _t("Let's create a room for each of them.") + "\n" +
                        _t("You can add more later too, including already existing ones.")
                    }
                    onFinished={(createdRooms: boolean) => this.setState({ phase: Phase.PublicShare, createdRooms })}
                />;
            case Phase.PublicShare:
                return <SpaceSetupPublicShare
                    justCreatedOpts={this.props.justCreatedOpts}
                    space={this.props.space}
                    onFinished={this.goToFirstRoom}
                    createdRooms={this.state.createdRooms}
                />;

            case Phase.PrivateScope:
                return <SpaceSetupPrivateScope
                    space={this.props.space}
                    justCreatedOpts={this.props.justCreatedOpts}
                    onFinished={(invite: boolean) => {
                        this.setState({ phase: invite ? Phase.PrivateInvite : Phase.PrivateExistingRooms });
                    }}
                />;
            case Phase.PrivateInvite:
                return <SpaceSetupPrivateInvite
                    space={this.props.space}
                    onFinished={() => this.setState({ phase: Phase.PrivateCreateRooms })}
                />;
            case Phase.PrivateCreateRooms:
                return <SpaceSetupFirstRooms
                    space={this.props.space}
                    title={_t("What projects are you working on?")}
                    description={_t("We'll create rooms for each of them. " +
                        "You can add more later too, including already existing ones.")}
                    onFinished={(createdRooms: boolean) => this.setState({ phase: Phase.Landing, createdRooms })}
                />;
            case Phase.PrivateExistingRooms:
                return <SpaceAddExistingRooms
                    space={this.props.space}
                    onFinished={() => this.setState({ phase: Phase.Landing })}
                />;
        }
    }

    render() {
        const rightPanel = this.state.showRightPanel && this.state.phase === Phase.Landing
            ? <RightPanel room={this.props.space} resizeNotifier={this.props.resizeNotifier} />
            : null;

        return <main className="mx_SpaceRoomView">
            <ErrorBoundary>
                <MainSplit panel={rightPanel} resizeNotifier={this.props.resizeNotifier}>
                    { this.renderBody() }
                </MainSplit>
            </ErrorBoundary>
        </main>;
    }
}<|MERGE_RESOLUTION|>--- conflicted
+++ resolved
@@ -583,11 +583,6 @@
             spacesRenderer={defaultSpacesRenderer}
             dmsRenderer={defaultDmsRenderer}
         />
-
-<<<<<<< HEAD
-=======
-        <div className="mx_SpaceRoomView_buttons" />
->>>>>>> 405fe436
         <SpaceFeedbackPrompt />
     </div>;
 };
