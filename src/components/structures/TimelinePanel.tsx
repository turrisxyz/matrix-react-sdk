/*
Copyright 2016 - 2021 The Matrix.org Foundation C.I.C.

Licensed under the Apache License, Version 2.0 (the "License");
you may not use this file except in compliance with the License.
You may obtain a copy of the License at

    http://www.apache.org/licenses/LICENSE-2.0

Unless required by applicable law or agreed to in writing, software
distributed under the License is distributed on an "AS IS" BASIS,
WITHOUT WARRANTIES OR CONDITIONS OF ANY KIND, either express or implied.
See the License for the specific language governing permissions and
limitations under the License.
*/

import React, { createRef, ReactNode, SyntheticEvent } from 'react';
import ReactDOM from "react-dom";
import { NotificationCountType, Room } from "matrix-js-sdk/src/models/room";
import { MatrixEvent } from "matrix-js-sdk/src/models/event";
import { EventTimelineSet } from "matrix-js-sdk/src/models/event-timeline-set";
import { Direction, EventTimeline } from "matrix-js-sdk/src/models/event-timeline";
import { TimelineWindow } from "matrix-js-sdk/src/timeline-window";
import { EventType, RelationType } from 'matrix-js-sdk/src/@types/event';
import { SyncState } from 'matrix-js-sdk/src/sync.api';

import SettingsStore from "../../settings/SettingsStore";
import { Layout } from "../../settings/Layout";
import { _t } from '../../languageHandler';
import { MatrixClientPeg } from "../../MatrixClientPeg";
import RoomContext from "../../contexts/RoomContext";
import UserActivity from "../../UserActivity";
import Modal from "../../Modal";
import dis from "../../dispatcher/dispatcher";
import { Key } from '../../Keyboard';
import Timer from '../../utils/Timer';
import shouldHideEvent from '../../shouldHideEvent';
import { haveTileForEvent, TileShape } from "../views/rooms/EventTile";
import { UIFeature } from "../../settings/UIFeature";
import { replaceableComponent } from "../../utils/replaceableComponent";
import { arrayFastClone } from "../../utils/arrays";
import MessagePanel from "./MessagePanel";
import { IScrollState } from "./ScrollPanel";
import { ActionPayload } from "../../dispatcher/payloads";
import ResizeNotifier from "../../utils/ResizeNotifier";
import { RoomPermalinkCreator } from "../../utils/permalinks/Permalinks";
import Spinner from "../views/elements/Spinner";
import EditorStateTransfer from '../../utils/EditorStateTransfer';
import ErrorDialog from '../views/dialogs/ErrorDialog';

const PAGINATE_SIZE = 20;
const INITIAL_SIZE = 20;
const READ_RECEIPT_INTERVAL_MS = 500;

const DEBUG = false;

let debuglog = function(...s: any[]) {};
if (DEBUG) {
    // using bind means that we get to keep useful line numbers in the console
    debuglog = console.log.bind(console);
}

interface IProps {
    // The js-sdk EventTimelineSet object for the timeline sequence we are
    // representing.  This may or may not have a room, depending on what it's
    // a timeline representing.  If it has a room, we maintain RRs etc for
    // that room.
    timelineSet: EventTimelineSet;
    showReadReceipts?: boolean;
    // Enable managing RRs and RMs. These require the timelineSet to have a room.
    manageReadReceipts?: boolean;
    sendReadReceiptOnLoad?: boolean;
    manageReadMarkers?: boolean;

    // true to give the component a 'display: none' style.
    hidden?: boolean;

    // ID of an event to highlight. If undefined, no event will be highlighted.
    // typically this will be either 'eventId' or undefined.
    highlightedEventId?: string;

    // id of an event to jump to. If not given, will go to the end of the live timeline.
    eventId?: string;

    // where to position the event given by eventId, in pixels from the bottom of the viewport.
    // If not given, will try to put the event half way down the viewport.
    eventPixelOffset?: number;

    // Should we show URL Previews
    showUrlPreview?: boolean;

    // maximum number of events to show in a timeline
    timelineCap?: number;

    // classname to use for the messagepanel
    className?: string;

    // shape property to be passed to EventTiles
    tileShape?: TileShape;

    // placeholder to use if the timeline is empty
    empty?: ReactNode;

    // whether to show reactions for an event
    showReactions?: boolean;

    // which layout to use
    layout?: Layout;

    // whether to always show timestamps for an event
    alwaysShowTimestamps?: boolean;

    resizeNotifier?: ResizeNotifier;
    editState?: EditorStateTransfer;
    permalinkCreator?: RoomPermalinkCreator;
    membersLoaded?: boolean;

    // callback which is called when the panel is scrolled.
    onScroll?(event: Event): void;

    // callback which is called when the user interacts with the room timeline
    onUserScroll?(event: SyntheticEvent): void;

    // callback which is called when the read-up-to mark is updated.
    onReadMarkerUpdated?(): void;

    // callback which is called when we wish to paginate the timeline window.
    onPaginationRequest?(timelineWindow: TimelineWindow, direction: string, size: number): Promise<boolean>;
}

interface IState {
    events: MatrixEvent[];
    liveEvents: MatrixEvent[];
    // track whether our room timeline is loading
    timelineLoading: boolean;

    // the index of the first event that is to be shown
    firstVisibleEventIndex: number;

    // canBackPaginate == false may mean:
    //
    // * we haven't (successfully) loaded the timeline yet, or:
    //
    // * we have got to the point where the room was created, or:
    //
    // * the server indicated that there were no more visible events
    //  (normally implying we got to the start of the room), or:
    //
    // * we gave up asking the server for more events
    canBackPaginate: boolean;

    // canForwardPaginate == false may mean:
    //
    // * we haven't (successfully) loaded the timeline yet
    //
    // * we have got to the end of time and are now tracking the live
    //   timeline, or:
    //
    // * the server indicated that there were no more visible events
    //   (not sure if this ever happens when we're not at the live
    //   timeline), or:
    //
    // * we are looking at some historical point, but gave up asking
    //   the server for more events
    canForwardPaginate: boolean;

    // start with the read-marker visible, so that we see its animated
    // disappearance when switching into the room.
    readMarkerVisible: boolean;

    readMarkerEventId: string;

    backPaginating: boolean;
    forwardPaginating: boolean;

    // cache of matrixClient.getSyncState() (but from the 'sync' event)
    clientSyncState: SyncState;

    // should the event tiles have twelve hour times
    isTwelveHour: boolean;

    // always show timestamps on event tiles?
    alwaysShowTimestamps: boolean;

    // how long to show the RM for when it's visible in the window
    readMarkerInViewThresholdMs: number;

    // how long to show the RM for when it's scrolled off-screen
    readMarkerOutOfViewThresholdMs: number;

    editState?: EditorStateTransfer;
}

interface IEventIndexOpts {
    ignoreOwn?: boolean;
    allowPartial?: boolean;
}

/*
 * Component which shows the event timeline in a room view.
 *
 * Also responsible for handling and sending read receipts.
 */
@replaceableComponent("structures.TimelinePanel")
class TimelinePanel extends React.Component<IProps, IState> {
    static contextType = RoomContext;

    // a map from room id to read marker event timestamp
    static roomReadMarkerTsMap: Record<string, number> = {};

    static defaultProps = {
        // By default, disable the timelineCap in favour of unpaginating based on
        // event tile heights. (See _unpaginateEvents)
        timelineCap: Number.MAX_VALUE,
        className: 'mx_RoomView_messagePanel',
        sendReadReceiptOnLoad: true,
    };

    private lastRRSentEventId: string = undefined;
    private lastRMSentEventId: string = undefined;

    private readonly messagePanel = createRef<MessagePanel>();
    private readonly dispatcherRef: string;
    private timelineWindow?: TimelineWindow;
    private unmounted = false;
    private readReceiptActivityTimer: Timer;
    private readMarkerActivityTimer: Timer;

    constructor(props, context) {
        super(props, context);

        debuglog("TimelinePanel: mounting");

        // XXX: we could track RM per TimelineSet rather than per Room.
        // but for now we just do it per room for simplicity.
        let initialReadMarker = null;
        if (this.props.manageReadMarkers) {
            const readmarker = this.props.timelineSet.room.getAccountData('m.fully_read');
            if (readmarker) {
                initialReadMarker = readmarker.getContent().event_id;
            } else {
                initialReadMarker = this.getCurrentReadReceipt();
            }
        }

        this.state = {
            events: [],
            liveEvents: [],
            timelineLoading: true,
            firstVisibleEventIndex: 0,
            canBackPaginate: false,
            canForwardPaginate: false,
            readMarkerVisible: true,
            readMarkerEventId: initialReadMarker,
            backPaginating: false,
            forwardPaginating: false,
            clientSyncState: MatrixClientPeg.get().getSyncState(),
            isTwelveHour: SettingsStore.getValue("showTwelveHourTimestamps"),
            alwaysShowTimestamps: SettingsStore.getValue("alwaysShowTimestamps"),
            readMarkerInViewThresholdMs: SettingsStore.getValue("readMarkerInViewThresholdMs"),
            readMarkerOutOfViewThresholdMs: SettingsStore.getValue("readMarkerOutOfViewThresholdMs"),
        };

        this.dispatcherRef = dis.register(this.onAction);
        const cli = MatrixClientPeg.get();
        cli.on("Room.timeline", this.onRoomTimeline);
        cli.on("Room.timelineReset", this.onRoomTimelineReset);
        cli.on("Room.redaction", this.onRoomRedaction);
        // same event handler as Room.redaction as for both we just do forceUpdate
        cli.on("Room.redactionCancelled", this.onRoomRedaction);
        cli.on("Room.receipt", this.onRoomReceipt);
        cli.on("Room.localEchoUpdated", this.onLocalEchoUpdated);
        cli.on("Room.accountData", this.onAccountData);
        cli.on("Event.decrypted", this.onEventDecrypted);
        cli.on("Event.replaced", this.onEventReplaced);
        cli.on("sync", this.onSync);
    }

    // TODO: [REACT-WARNING] Move into constructor
    // eslint-disable-next-line camelcase
    UNSAFE_componentWillMount() {
        if (this.props.manageReadReceipts) {
            this.updateReadReceiptOnUserActivity();
        }
        if (this.props.manageReadMarkers) {
            this.updateReadMarkerOnUserActivity();
        }

        this.initTimeline(this.props);
    }

    // TODO: [REACT-WARNING] Replace with appropriate lifecycle event
    // eslint-disable-next-line camelcase
    UNSAFE_componentWillReceiveProps(newProps) {
        if (newProps.timelineSet !== this.props.timelineSet) {
            // throw new Error("changing timelineSet on a TimelinePanel is not supported");

            // regrettably, this does happen; in particular, when joining a
            // room with /join. In that case, there are two Rooms in
            // circulation - one which is created by the MatrixClient.joinRoom
            // call and used to create the RoomView, and a second which is
            // created by the sync loop once the room comes back down the /sync
            // pipe. Once the latter happens, our room is replaced with the new one.
            //
            // for now, just warn about this. But we're going to end up paginating
            // both rooms separately, and it's all bad.
            console.warn("Replacing timelineSet on a TimelinePanel - confusion may ensue");
        }

        const differentEventId = newProps.eventId != this.props.eventId;
        const differentHighlightedEventId = newProps.highlightedEventId != this.props.highlightedEventId;
        if (differentEventId || differentHighlightedEventId) {
            console.log("TimelinePanel switching to eventId " + newProps.eventId +
                        " (was " + this.props.eventId + ")");
            return this.initTimeline(newProps);
        }
    }

    componentWillUnmount() {
        // set a boolean to say we've been unmounted, which any pending
        // promises can use to throw away their results.
        //
        // (We could use isMounted, but facebook have deprecated that.)
        this.unmounted = true;
        if (this.readReceiptActivityTimer) {
            this.readReceiptActivityTimer.abort();
            this.readReceiptActivityTimer = null;
        }
        if (this.readMarkerActivityTimer) {
            this.readMarkerActivityTimer.abort();
            this.readMarkerActivityTimer = null;
        }

        dis.unregister(this.dispatcherRef);

        const client = MatrixClientPeg.get();
        if (client) {
            client.removeListener("Room.timeline", this.onRoomTimeline);
            client.removeListener("Room.timelineReset", this.onRoomTimelineReset);
            client.removeListener("Room.redaction", this.onRoomRedaction);
            client.removeListener("Room.redactionCancelled", this.onRoomRedaction);
            client.removeListener("Room.receipt", this.onRoomReceipt);
            client.removeListener("Room.localEchoUpdated", this.onLocalEchoUpdated);
            client.removeListener("Room.accountData", this.onAccountData);
            client.removeListener("Event.decrypted", this.onEventDecrypted);
            client.removeListener("Event.replaced", this.onEventReplaced);
            client.removeListener("sync", this.onSync);
        }
    }

    private onMessageListUnfillRequest = (backwards: boolean, scrollToken: string): void => {
        // If backwards, unpaginate from the back (i.e. the start of the timeline)
        const dir = backwards ? EventTimeline.BACKWARDS : EventTimeline.FORWARDS;
        debuglog("TimelinePanel: unpaginating events in direction", dir);

        // All tiles are inserted by MessagePanel to have a scrollToken === eventId, and
        // this particular event should be the first or last to be unpaginated.
        const eventId = scrollToken;

        const marker = this.state.events.findIndex(
            (ev) => {
                return ev.getId() === eventId;
            },
        );

        const count = backwards ? marker + 1 : this.state.events.length - marker;

        if (count > 0) {
            debuglog("TimelinePanel: Unpaginating", count, "in direction", dir);
            this.timelineWindow.unpaginate(count, backwards);

            const { events, liveEvents, firstVisibleEventIndex } = this.getEvents();
            const newState: Partial<IState> = {
                events,
                liveEvents,
                firstVisibleEventIndex,
            };

            // We can now paginate in the unpaginated direction
            if (backwards) {
                newState.canBackPaginate = true;
            } else {
                newState.canForwardPaginate = true;
            }
            this.setState<null>(newState);
        }
    };

    private onPaginationRequest = (
        timelineWindow: TimelineWindow,
        direction: Direction,
        size: number,
    ): Promise<boolean> => {
        if (this.props.onPaginationRequest) {
            return this.props.onPaginationRequest(timelineWindow, direction, size);
        } else {
            return timelineWindow.paginate(direction, size);
        }
    };

    // set off a pagination request.
    private onMessageListFillRequest = (backwards: boolean): Promise<boolean> => {
        if (!this.shouldPaginate()) return Promise.resolve(false);

        const dir = backwards ? EventTimeline.BACKWARDS : EventTimeline.FORWARDS;
        const canPaginateKey = backwards ? 'canBackPaginate' : 'canForwardPaginate';
        const paginatingKey = backwards ? 'backPaginating' : 'forwardPaginating';

        if (!this.state[canPaginateKey]) {
            debuglog("TimelinePanel: have given up", dir, "paginating this timeline");
            return Promise.resolve(false);
        }

        if (!this.timelineWindow.canPaginate(dir)) {
            debuglog("TimelinePanel: can't", dir, "paginate any further");
            this.setState<null>({ [canPaginateKey]: false });
            return Promise.resolve(false);
        }

        if (backwards && this.state.firstVisibleEventIndex !== 0) {
            debuglog("TimelinePanel: won't", dir, "paginate past first visible event");
            return Promise.resolve(false);
        }

        debuglog("TimelinePanel: Initiating paginate; backwards:"+backwards);
        this.setState<null>({ [paginatingKey]: true });

        return this.onPaginationRequest(this.timelineWindow, dir, PAGINATE_SIZE).then((r) => {
            if (this.unmounted) { return; }

            debuglog("TimelinePanel: paginate complete backwards:"+backwards+"; success:"+r);

            const { events, liveEvents, firstVisibleEventIndex } = this.getEvents();
            const newState: Partial<IState> = {
                [paginatingKey]: false,
                [canPaginateKey]: r,
                events,
                liveEvents,
                firstVisibleEventIndex,
            };

            // moving the window in this direction may mean that we can now
            // paginate in the other where we previously could not.
            const otherDirection = backwards ? EventTimeline.FORWARDS : EventTimeline.BACKWARDS;
            const canPaginateOtherWayKey = backwards ? 'canForwardPaginate' : 'canBackPaginate';
            if (!this.state[canPaginateOtherWayKey] &&
                    this.timelineWindow.canPaginate(otherDirection)) {
                debuglog('TimelinePanel: can now', otherDirection, 'paginate again');
                newState[canPaginateOtherWayKey] = true;
            }

            // Don't resolve until the setState has completed: we need to let
            // the component update before we consider the pagination completed,
            // otherwise we'll end up paginating in all the history the js-sdk
            // has in memory because we never gave the component a chance to scroll
            // itself into the right place
            return new Promise((resolve) => {
                this.setState<null>(newState, () => {
                    // we can continue paginating in the given direction if:
                    // - timelineWindow.paginate says we can
                    // - we're paginating forwards, or we won't be trying to
                    //   paginate backwards past the first visible event
                    resolve(r && (!backwards || firstVisibleEventIndex === 0));
                });
            });
        });
    };

    private onMessageListScroll = e => {
        if (this.props.onScroll) {
            this.props.onScroll(e);
        }

        if (this.props.manageReadMarkers) {
            const rmPosition = this.getReadMarkerPosition();
            // we hide the read marker when it first comes onto the screen, but if
            // it goes back off the top of the screen (presumably because the user
            // clicks on the 'jump to bottom' button), we need to re-enable it.
            if (rmPosition < 0) {
                this.setState({ readMarkerVisible: true });
            }

            // if read marker position goes between 0 and -1/1,
            // (and user is active), switch timeout
            const timeout = this.readMarkerTimeout(rmPosition);
            // NO-OP when timeout already has set to the given value
            this.readMarkerActivityTimer.changeTimeout(timeout);
        }
    };

    private onAction = (payload: ActionPayload): void => {
        switch (payload.action) {
            case "ignore_state_changed":
                this.forceUpdate();
                break;
        }
    };

    private onRoomTimeline = (
        ev: MatrixEvent,
        room: Room,
        toStartOfTimeline: boolean,
        removed: boolean,
        data: {
            timeline: EventTimeline;
            liveEvent?: boolean;
        },
    ): void => {
        // ignore events for other timeline sets
        if (data.timeline.getTimelineSet() !== this.props.timelineSet) return;

        // ignore anything but real-time updates at the end of the room:
        // updates from pagination will happen when the paginate completes.
        if (toStartOfTimeline || !data || !data.liveEvent) return;

        if (!this.messagePanel.current) return;

        if (!this.messagePanel.current.getScrollState().stuckAtBottom) {
            // we won't load this event now, because we don't want to push any
            // events off the other end of the timeline. But we need to note
            // that we can now paginate.
            this.setState({ canForwardPaginate: true });
            return;
        }

        // tell the timeline window to try to advance itself, but not to make
        // an http request to do so.
        //
        // we deliberately avoid going via the ScrollPanel for this call - the
        // ScrollPanel might already have an active pagination promise, which
        // will fail, but would stop us passing the pagination request to the
        // timeline window.
        //
        // see https://github.com/vector-im/vector-web/issues/1035
        this.timelineWindow.paginate(EventTimeline.FORWARDS, 1, false).then(() => {
            if (this.unmounted) { return; }

            const { events, liveEvents, firstVisibleEventIndex } = this.getEvents();
            const lastLiveEvent = liveEvents[liveEvents.length - 1];

            const updatedState: Partial<IState> = {
                events,
                liveEvents,
                firstVisibleEventIndex,
            };

            let callRMUpdated;
            if (this.props.manageReadMarkers) {
                // when a new event arrives when the user is not watching the
                // window, but the window is in its auto-scroll mode, make sure the
                // read marker is visible.
                //
                // We ignore events we have sent ourselves; we don't want to see the
                // read-marker when a remote echo of an event we have just sent takes
                // more than the timeout on userActiveRecently.
                //
                const myUserId = MatrixClientPeg.get().credentials.userId;
                callRMUpdated = false;
                if (ev.getSender() !== myUserId && !UserActivity.sharedInstance().userActiveRecently()) {
                    updatedState.readMarkerVisible = true;
                } else if (lastLiveEvent && this.getReadMarkerPosition() === 0) {
                    // we know we're stuckAtBottom, so we can advance the RM
                    // immediately, to save a later render cycle

                    this.setReadMarker(lastLiveEvent.getId(), lastLiveEvent.getTs(), true);
                    updatedState.readMarkerVisible = false;
                    updatedState.readMarkerEventId = lastLiveEvent.getId();
                    callRMUpdated = true;
                }
            }

            this.setState<null>(updatedState, () => {
                this.messagePanel.current.updateTimelineMinHeight();
                if (callRMUpdated) {
                    this.props.onReadMarkerUpdated();
                }
            });
        });
    };

    private onRoomTimelineReset = (room: Room, timelineSet: EventTimelineSet): void => {
        if (timelineSet !== this.props.timelineSet) return;

        if (this.messagePanel.current && this.messagePanel.current.isAtBottom()) {
            this.loadTimeline();
        }
    };

    public canResetTimeline = () => this.messagePanel?.current.isAtBottom();

    private onRoomRedaction = (ev: MatrixEvent, room: Room): void => {
        if (this.unmounted) return;

        // ignore events for other rooms
        if (room !== this.props.timelineSet.room) return;

        // we could skip an update if the event isn't in our timeline,
        // but that's probably an early optimisation.
        this.forceUpdate();
    };

    private onEventReplaced = (replacedEvent: MatrixEvent, room: Room): void => {
        if (this.unmounted) return;

        // ignore events for other rooms
        if (room !== this.props.timelineSet.room) return;

        // we could skip an update if the event isn't in our timeline,
        // but that's probably an early optimisation.
        this.forceUpdate();
    };

    private onRoomReceipt = (ev: MatrixEvent, room: Room): void => {
        if (this.unmounted) return;

        // ignore events for other rooms
        if (room !== this.props.timelineSet.room) return;

        this.forceUpdate();
    };

    private onLocalEchoUpdated = (ev: MatrixEvent, room: Room, oldEventId: string): void => {
        if (this.unmounted) return;

        // ignore events for other rooms
        if (room !== this.props.timelineSet.room) return;

        this.reloadEvents();
    };

    private onAccountData = (ev: MatrixEvent, room: Room): void => {
        if (this.unmounted) return;

        // ignore events for other rooms
        if (room !== this.props.timelineSet.room) return;

        if (ev.getType() !== EventType.FullyRead) return;

        // XXX: roomReadMarkerTsMap not updated here so it is now inconsistent. Replace
        // this mechanism of determining where the RM is relative to the view-port with
        // one supported by the server (the client needs more than an event ID).
        this.setState({
            readMarkerEventId: ev.getContent().event_id,
        }, this.props.onReadMarkerUpdated);
    };

    private onEventDecrypted = (ev: MatrixEvent): void => {
        // Can be null for the notification timeline, etc.
        if (!this.props.timelineSet.room) return;

        // Need to update as we don't display event tiles for events that
        // haven't yet been decrypted. The event will have just been updated
        // in place so we just need to re-render.
        // TODO: We should restrict this to only events in our timeline,
        // but possibly the event tile itself should just update when this
        // happens to save us re-rendering the whole timeline.
        if (ev.getRoomId() === this.props.timelineSet.room.roomId) {
            this.forceUpdate();
        }
    };

    private onSync = (clientSyncState: SyncState, prevState: SyncState, data: object): void => {
        this.setState({ clientSyncState });
    };

    private readMarkerTimeout(readMarkerPosition: number): number {
        return readMarkerPosition === 0 ?
            this.state.readMarkerInViewThresholdMs :
            this.state.readMarkerOutOfViewThresholdMs;
    }

    private async updateReadMarkerOnUserActivity(): Promise<void> {
        const initialTimeout = this.readMarkerTimeout(this.getReadMarkerPosition());
        this.readMarkerActivityTimer = new Timer(initialTimeout);

        while (this.readMarkerActivityTimer) { //unset on unmount
            UserActivity.sharedInstance().timeWhileActiveRecently(this.readMarkerActivityTimer);
            try {
                await this.readMarkerActivityTimer.finished();
            } catch (e) { continue; /* aborted */ }
            // outside of try/catch to not swallow errors
            this.updateReadMarker();
        }
    }

    private async updateReadReceiptOnUserActivity(): Promise<void> {
        this.readReceiptActivityTimer = new Timer(READ_RECEIPT_INTERVAL_MS);
        while (this.readReceiptActivityTimer) { //unset on unmount
            UserActivity.sharedInstance().timeWhileActiveNow(this.readReceiptActivityTimer);
            try {
                await this.readReceiptActivityTimer.finished();
            } catch (e) { continue; /* aborted */ }
            // outside of try/catch to not swallow errors
            this.sendReadReceipt();
        }
    }

    private sendReadReceipt = (): void => {
        if (SettingsStore.getValue("lowBandwidth")) return;

        if (!this.messagePanel.current) return;
        if (!this.props.manageReadReceipts) return;
        // This happens on user_activity_end which is delayed, and it's
        // very possible have logged out within that timeframe, so check
        // we still have a client.
        const cli = MatrixClientPeg.get();
        // if no client or client is guest don't send RR or RM
        if (!cli || cli.isGuest()) return;

        let shouldSendRR = true;

        const currentRREventId = this.getCurrentReadReceipt(true);
        const currentRREventIndex = this.indexForEventId(currentRREventId);
        // We want to avoid sending out read receipts when we are looking at
        // events in the past which are before the latest RR.
        //
        // For now, let's apply a heuristic: if (a) the event corresponding to
        // the latest RR (either from the server, or sent by ourselves) doesn't
        // appear in our timeline, and (b) we could forward-paginate the event
        // timeline, then don't send any more RRs.
        //
        // This isn't watertight, as we could be looking at a section of
        // timeline which is *after* the latest RR (so we should actually send
        // RRs) - but that is a bit of a niche case. It will sort itself out when
        // the user eventually hits the live timeline.
        //
        if (currentRREventId && currentRREventIndex === null &&
                this.timelineWindow.canPaginate(EventTimeline.FORWARDS)) {
            shouldSendRR = false;
        }

        const lastReadEventIndex = this.getLastDisplayedEventIndex({
            ignoreOwn: true,
        });
        if (lastReadEventIndex === null) {
            shouldSendRR = false;
        }
        let lastReadEvent = this.state.events[lastReadEventIndex];
        shouldSendRR = shouldSendRR &&
            // Only send a RR if the last read event is ahead in the timeline relative to
            // the current RR event.
            lastReadEventIndex > currentRREventIndex &&
            // Only send a RR if the last RR set != the one we would send
            this.lastRRSentEventId != lastReadEvent.getId();

        // Only send a RM if the last RM sent != the one we would send
        const shouldSendRM =
            this.lastRMSentEventId != this.state.readMarkerEventId;

        // we also remember the last read receipt we sent to avoid spamming the
        // same one at the server repeatedly
        if (shouldSendRR || shouldSendRM) {
            if (shouldSendRR) {
                this.lastRRSentEventId = lastReadEvent.getId();
            } else {
                lastReadEvent = null;
            }
            this.lastRMSentEventId = this.state.readMarkerEventId;

            debuglog('TimelinePanel: Sending Read Markers for ',
                this.props.timelineSet.room.roomId,
                'rm', this.state.readMarkerEventId,
                lastReadEvent ? 'rr ' + lastReadEvent.getId() : '',
            );
            MatrixClientPeg.get().setRoomReadMarkers(
                this.props.timelineSet.room.roomId,
                this.state.readMarkerEventId,
                lastReadEvent, // Could be null, in which case no RR is sent
                {},
            ).catch((e) => {
                // /read_markers API is not implemented on this HS, fallback to just RR
                if (e.errcode === 'M_UNRECOGNIZED' && lastReadEvent) {
                    return MatrixClientPeg.get().sendReadReceipt(
                        lastReadEvent,
                        {},
                    ).catch((e) => {
                        console.error(e);
                        this.lastRRSentEventId = undefined;
                    });
                } else {
                    console.error(e);
                }
                // it failed, so allow retries next time the user is active
                this.lastRRSentEventId = undefined;
                this.lastRMSentEventId = undefined;
            });

            // do a quick-reset of our unreadNotificationCount to avoid having
            // to wait from the remote echo from the homeserver.
            // we only do this if we're right at the end, because we're just assuming
            // that sending an RR for the latest message will set our notif counter
            // to zero: it may not do this if we send an RR for somewhere before the end.
            if (this.isAtEndOfLiveTimeline()) {
                this.props.timelineSet.room.setUnreadNotificationCount(NotificationCountType.Total, 0);
                this.props.timelineSet.room.setUnreadNotificationCount(NotificationCountType.Highlight, 0);
                dis.dispatch({
                    action: 'on_room_read',
                    roomId: this.props.timelineSet.room.roomId,
                });
            }
        }
    };

    // if the read marker is on the screen, we can now assume we've caught up to the end
    // of the screen, so move the marker down to the bottom of the screen.
    private updateReadMarker = (): void => {
        if (!this.props.manageReadMarkers) return;
        if (this.getReadMarkerPosition() === 1) {
            // the read marker is at an event below the viewport,
            // we don't want to rewind it.
            return;
        }
        // move the RM to *after* the message at the bottom of the screen. This
        // avoids a problem whereby we never advance the RM if there is a huge
        // message which doesn't fit on the screen.
        const lastDisplayedIndex = this.getLastDisplayedEventIndex({
            allowPartial: true,
        });

        if (lastDisplayedIndex === null) {
            return;
        }
        const lastDisplayedEvent = this.state.events[lastDisplayedIndex];
        this.setReadMarker(
            lastDisplayedEvent.getId(),
            lastDisplayedEvent.getTs(),
        );

        // the read-marker should become invisible, so that if the user scrolls
        // down, they don't see it.
        if (this.state.readMarkerVisible) {
            this.setState({
                readMarkerVisible: false,
            });
        }

        // Send the updated read marker (along with read receipt) to the server
        this.sendReadReceipt();
    };

    // advance the read marker past any events we sent ourselves.
    private advanceReadMarkerPastMyEvents(): void {
        if (!this.props.manageReadMarkers) return;

        // we call `timelineWindow.getEvents()` rather than using
        // `this.state.liveEvents`, because React batches the update to the
        // latter, so it may not have been updated yet.
        const events = this.timelineWindow.getEvents();

        // first find where the current RM is
        let i;
        for (i = 0; i < events.length; i++) {
            if (events[i].getId() == this.state.readMarkerEventId) {
                break;
            }
        }
        if (i >= events.length) {
            return;
        }

        // now think about advancing it
        const myUserId = MatrixClientPeg.get().credentials.userId;
        for (i++; i < events.length; i++) {
            const ev = events[i];
            if (ev.getSender() !== myUserId) {
                break;
            }
        }
        // i is now the first unread message which we didn't send ourselves.
        i--;

        const ev = events[i];
        this.setReadMarker(ev.getId(), ev.getTs());
    }

    /* jump down to the bottom of this room, where new events are arriving
     */
    public jumpToLiveTimeline = (): void => {
        // if we can't forward-paginate the existing timeline, then there
        // is no point reloading it - just jump straight to the bottom.
        //
        // Otherwise, reload the timeline rather than trying to paginate
        // through all of space-time.
        if (this.timelineWindow.canPaginate(EventTimeline.FORWARDS)) {
            this.loadTimeline();
        } else {
            this.messagePanel.current?.scrollToBottom();
        }
    };

    public scrollToEventIfNeeded = (eventId: string): void => {
        this.messagePanel.current?.scrollToEventIfNeeded(eventId);
    };

    /* scroll to show the read-up-to marker. We put it 1/3 of the way down
     * the container.
     */
    public jumpToReadMarker = (): void => {
        if (!this.props.manageReadMarkers) return;
        if (!this.messagePanel.current) return;
        if (!this.state.readMarkerEventId) return;

        // we may not have loaded the event corresponding to the read-marker
        // into the timelineWindow. In that case, attempts to scroll to it
        // will fail.
        //
        // a quick way to figure out if we've loaded the relevant event is
        // simply to check if the messagepanel knows where the read-marker is.
        const ret = this.messagePanel.current.getReadMarkerPosition();
        if (ret !== null) {
            // The messagepanel knows where the RM is, so we must have loaded
            // the relevant event.
            this.messagePanel.current.scrollToEvent(this.state.readMarkerEventId,
                0, 1/3);
            return;
        }

        // Looks like we haven't loaded the event corresponding to the read-marker.
        // As with jumpToLiveTimeline, we want to reload the timeline around the
        // read-marker.
        this.loadTimeline(this.state.readMarkerEventId, 0, 1/3);
    };

    /* update the read-up-to marker to match the read receipt
     */
    public forgetReadMarker = (): void => {
        if (!this.props.manageReadMarkers) return;

        const rmId = this.getCurrentReadReceipt();

        // see if we know the timestamp for the rr event
        const tl = this.props.timelineSet.getTimelineForEvent(rmId);
        let rmTs;
        if (tl) {
            const event = tl.getEvents().find((e) => { return e.getId() == rmId; });
            if (event) {
                rmTs = event.getTs();
            }
        }

        this.setReadMarker(rmId, rmTs);
    };

    /* return true if the content is fully scrolled down and we are
     * at the end of the live timeline.
     */
    public isAtEndOfLiveTimeline = (): boolean => {
        return this.messagePanel.current?.isAtBottom()
            && this.timelineWindow
            && !this.timelineWindow.canPaginate(EventTimeline.FORWARDS);
    };

    /* get the current scroll state. See ScrollPanel.getScrollState for
     * details.
     *
     * returns null if we are not mounted.
     */
    public getScrollState = (): IScrollState => {
        if (!this.messagePanel.current) { return null; }
        return this.messagePanel.current.getScrollState();
    };

    // returns one of:
    //
    //  null: there is no read marker
    //  -1: read marker is above the window
    //   0: read marker is visible
    //  +1: read marker is below the window
    public getReadMarkerPosition = (): number => {
        if (!this.props.manageReadMarkers) return null;
        if (!this.messagePanel.current) return null;

        const ret = this.messagePanel.current.getReadMarkerPosition();
        if (ret !== null) {
            return ret;
        }

        // the messagePanel doesn't know where the read marker is.
        // if we know the timestamp of the read marker, make a guess based on that.
        const rmTs = TimelinePanel.roomReadMarkerTsMap[this.props.timelineSet.room.roomId];
        if (rmTs && this.state.events.length > 0) {
            if (rmTs < this.state.events[0].getTs()) {
                return -1;
            } else {
                return 1;
            }
        }

        return null;
    };

    public canJumpToReadMarker = (): boolean => {
        // 1. Do not show jump bar if neither the RM nor the RR are set.
        // 3. We want to show the bar if the read-marker is off the top of the screen.
        // 4. Also, if pos === null, the event might not be paginated - show the unread bar
        const pos = this.getReadMarkerPosition();
        const ret = this.state.readMarkerEventId !== null && // 1.
            (pos < 0 || pos === null); // 3., 4.
        return ret;
    };

    /*
     * called by the parent component when PageUp/Down/etc is pressed.
     *
     * We pass it down to the scroll panel.
     */
    public handleScrollKey = ev => {
        if (!this.messagePanel.current) { return; }

        // jump to the live timeline on ctrl-end, rather than the end of the
        // timeline window.
        if (ev.ctrlKey && !ev.shiftKey && !ev.altKey && !ev.metaKey && ev.key === Key.END) {
            this.jumpToLiveTimeline();
        } else {
            this.messagePanel.current.handleScrollKey(ev);
        }
    };

    private initTimeline(props: IProps): void {
        const initialEvent = props.eventId;
        const pixelOffset = props.eventPixelOffset;

        // if a pixelOffset is given, it is relative to the bottom of the
        // container. If not, put the event in the middle of the container.
        let offsetBase = 1;
        if (pixelOffset == null) {
            offsetBase = 0.5;
        }

        return this.loadTimeline(initialEvent, pixelOffset, offsetBase);
    }

    /**
     * (re)-load the event timeline, and initialise the scroll state, centered
     * around the given event.
     *
     * @param {string?}  eventId the event to focus on. If undefined, will
     *    scroll to the bottom of the room.
     *
     * @param {number?} pixelOffset   offset to position the given event at
     *    (pixels from the offsetBase). If omitted, defaults to 0.
     *
     * @param {number?} offsetBase the reference point for the pixelOffset. 0
     *     means the top of the container, 1 means the bottom, and fractional
     *     values mean somewhere in the middle. If omitted, it defaults to 0.
     */
    private loadTimeline(eventId?: string, pixelOffset?: number, offsetBase?: number): void {
        this.timelineWindow = new TimelineWindow(
            MatrixClientPeg.get(), this.props.timelineSet,
            { windowLimit: this.props.timelineCap });

        const onLoaded = () => {
            if (this.unmounted) return;

            // clear the timeline min-height when
            // (re)loading the timeline
            if (this.messagePanel.current) {
                this.messagePanel.current.onTimelineReset();
            }
            this.reloadEvents();

            // If we switched away from the room while there were pending
            // outgoing events, the read-marker will be before those events.
            // We need to skip over any which have subsequently been sent.
            this.advanceReadMarkerPastMyEvents();

            this.setState({
                canBackPaginate: this.timelineWindow.canPaginate(EventTimeline.BACKWARDS),
                canForwardPaginate: this.timelineWindow.canPaginate(EventTimeline.FORWARDS),
                timelineLoading: false,
            }, () => {
                // initialise the scroll state of the message panel
                if (!this.messagePanel.current) {
                    // this shouldn't happen - we know we're mounted because
                    // we're in a setState callback, and we know
                    // timelineLoading is now false, so render() should have
                    // mounted the message panel.
                    console.log("can't initialise scroll state because " +
                                "messagePanel didn't load");
                    return;
                }
                if (eventId) {
                    this.messagePanel.current.scrollToEvent(eventId, pixelOffset,
                        offsetBase);
                } else {
                    this.messagePanel.current.scrollToBottom();
                }

                if (this.props.sendReadReceiptOnLoad) {
                    this.sendReadReceipt();
                }
            });
        };

        const onError = (error) => {
            if (this.unmounted) return;

            this.setState({ timelineLoading: false });
            console.error(
                `Error loading timeline panel at ${eventId}: ${error}`,
            );

            let onFinished;

            // if we were given an event ID, then when the user closes the
            // dialog, let's jump to the end of the timeline. If we weren't,
            // something has gone badly wrong and rather than causing a loop of
            // undismissable dialogs, let's just give up.
            if (eventId) {
                onFinished = () => {
                    // go via the dispatcher so that the URL is updated
                    dis.dispatch({
                        action: 'view_room',
                        room_id: this.props.timelineSet.room.roomId,
                    });
                };
            }
            let message;
            if (error.errcode == 'M_FORBIDDEN') {
                message = _t(
                    "Tried to load a specific point in this room's timeline, but you " +
                    "do not have permission to view the message in question.",
                );
            } else {
                message = _t(
                    "Tried to load a specific point in this room's timeline, but was " +
                    "unable to find it.",
                );
            }
            Modal.createTrackedDialog('Failed to load timeline position', '', ErrorDialog, {
                title: _t("Failed to load timeline position"),
                description: message,
                onFinished: onFinished,
            });
        };

        // if we already have the event in question, TimelineWindow.load
        // returns a resolved promise.
        //
        // In this situation, we don't really want to defer the update of the
        // state to the next event loop, because it makes room-switching feel
        // quite slow. So we detect that situation and shortcut straight to
        // calling _reloadEvents and updating the state.

        const timeline = this.props.timelineSet.getTimelineForEvent(eventId);
        if (timeline) {
            // This is a hot-path optimization by skipping a promise tick
            // by repeating a no-op sync branch in TimelineSet.getTimelineForEvent & MatrixClient.getEventTimeline
            this.timelineWindow.load(eventId, INITIAL_SIZE); // in this branch this method will happen in sync time
            onLoaded();
        } else {
            const prom = this.timelineWindow.load(eventId, INITIAL_SIZE);
            this.setState({
                events: [],
                liveEvents: [],
                canBackPaginate: false,
                canForwardPaginate: false,
                timelineLoading: true,
            });
            prom.then(onLoaded, onError);
        }
    }

    // handle the completion of a timeline load or localEchoUpdate, by
    // reloading the events from the timelinewindow and pending event list into
    // the state.
    private reloadEvents(): void {
        // we might have switched rooms since the load started - just bin
        // the results if so.
        if (this.unmounted) return;

        this.setState(this.getEvents());
    }

    // get the list of events from the timeline window and the pending event list
    private getEvents(): Pick<IState, "events" | "liveEvents" | "firstVisibleEventIndex"> {
        const events: MatrixEvent[] = this.timelineWindow.getEvents();

        // `arrayFastClone` performs a shallow copy of the array
        // we want the last event to be decrypted first but displayed last
        // `reverse` is destructive and unfortunately mutates the "events" array
        arrayFastClone(events)
            .reverse()
            .forEach(event => {
                const client = MatrixClientPeg.get();
                client.decryptEventIfNeeded(event);
            });

        const firstVisibleEventIndex = this.checkForPreJoinUISI(events);

        // Hold onto the live events separately. The read receipt and read marker
        // should use this list, so that they don't advance into pending events.
        const liveEvents = [...events];

        // if we're at the end of the live timeline, append the pending events
        if (!this.timelineWindow.canPaginate(EventTimeline.FORWARDS)) {
            events.push(...this.props.timelineSet.getPendingEvents());
        }

        return {
            events,
            liveEvents,
            firstVisibleEventIndex,
        };
    }

    /**
     * Check for undecryptable messages that were sent while the user was not in
     * the room.
     *
     * @param {Array<MatrixEvent>} events The timeline events to check
     *
     * @return {Number} The index within `events` of the event after the most recent
     * undecryptable event that was sent while the user was not in the room.  If no
     * such events were found, then it returns 0.
     */
    private checkForPreJoinUISI(events: MatrixEvent[]): number {
        const room = this.props.timelineSet.room;

        if (events.length === 0 || !room ||
            !MatrixClientPeg.get().isRoomEncrypted(room.roomId)) {
            return 0;
        }

        const userId = MatrixClientPeg.get().credentials.userId;

        // get the user's membership at the last event by getting the timeline
        // that the event belongs to, and traversing the timeline looking for
        // that event, while keeping track of the user's membership
        let i;
        let userMembership = "leave";
        for (i = events.length - 1; i >= 0; i--) {
            const timeline = room.getTimelineForEvent(events[i].getId());
            if (!timeline) {
                // Somehow, it seems to be possible for live events to not have
                // a timeline, even though that should not happen. :(
                // https://github.com/vector-im/element-web/issues/12120
                console.warn(
                    `Event ${events[i].getId()} in room ${room.roomId} is live, ` +
                    `but it does not have a timeline`,
                );
                continue;
            }
            const userMembershipEvent =
                    timeline.getState(EventTimeline.FORWARDS).getMember(userId);
            userMembership = userMembershipEvent ? userMembershipEvent.membership : "leave";
            const timelineEvents = timeline.getEvents();
            for (let j = timelineEvents.length - 1; j >= 0; j--) {
                const event = timelineEvents[j];
                if (event.getId() === events[i].getId()) {
                    break;
                } else if (event.getStateKey() === userId
                    && event.getType() === "m.room.member") {
                    const prevContent = event.getPrevContent();
                    userMembership = prevContent.membership || "leave";
                }
            }
            break;
        }

        // now go through the rest of the events and find the first undecryptable
        // one that was sent when the user wasn't in the room
        for (; i >= 0; i--) {
            const event = events[i];
            if (event.getStateKey() === userId
                && event.getType() === "m.room.member") {
                const prevContent = event.getPrevContent();
                userMembership = prevContent.membership || "leave";
            } else if (userMembership === "leave" &&
                       (event.isDecryptionFailure() || event.isBeingDecrypted())) {
                // reached an undecryptable message when the user wasn't in
                // the room -- don't try to load any more
                // Note: for now, we assume that events that are being decrypted are
                // not decryptable
                return i + 1;
            }
        }
        return 0;
    }

    private indexForEventId(evId: string): number | null {
        for (let i = 0; i < this.state.events.length; ++i) {
            if (evId == this.state.events[i].getId()) {
                return i;
            }
        }
        return null;
    }

    private getLastDisplayedEventIndex(opts: IEventIndexOpts = {}): number | null {
        const ignoreOwn = opts.ignoreOwn || false;
        const allowPartial = opts.allowPartial || false;

        const messagePanel = this.messagePanel.current;
        if (!messagePanel) return null;

        const messagePanelNode = ReactDOM.findDOMNode(messagePanel) as HTMLElement;
        if (!messagePanelNode) return null; // sometimes this happens for fresh rooms/post-sync
        const wrapperRect = messagePanelNode.getBoundingClientRect();
        const myUserId = MatrixClientPeg.get().credentials.userId;

        const isNodeInView = (node) => {
            if (node) {
                const boundingRect = node.getBoundingClientRect();
                if ((allowPartial && boundingRect.top < wrapperRect.bottom) ||
                    (!allowPartial && boundingRect.bottom < wrapperRect.bottom)) {
                    return true;
                }
            }
            return false;
        };

        // We keep track of how many of the adjacent events didn't have a tile
        // but should have the read receipt moved past them, so
        // we can include those once we find the last displayed (visible) event.
        // The counter is not started for events we don't want
        // to send a read receipt for (our own events, local echos).
        let adjacentInvisibleEventCount = 0;
        // Use `liveEvents` here because we don't want the read marker or read
        // receipt to advance into pending events.
        for (let i = this.state.liveEvents.length - 1; i >= 0; --i) {
            const ev = this.state.liveEvents[i];

            const node = messagePanel.getNodeForEventId(ev.getId());
            const isInView = isNodeInView(node);

            // when we've reached the first visible event, and the previous
            // events were all invisible (with the first one not being ignored),
            // return the index of the first invisible event.
            if (isInView && adjacentInvisibleEventCount !== 0) {
                return i + adjacentInvisibleEventCount;
            }
            if (node && !isInView) {
                // has node but not in view, so reset adjacent invisible events
                adjacentInvisibleEventCount = 0;
            }

            const shouldIgnore = !!ev.status || // local echo
<<<<<<< HEAD
                (ignoreOwn && ev.sender && ev.sender.userId == myUserId);   // own message
            const isWithoutTile = !haveTileForEvent(ev, this.context?.showHiddenEventsInTimeline) ||
                shouldHideEvent(ev, this.context);
=======
                (ignoreOwn && ev.getSender() === myUserId); // own message
            const isWithoutTile = !haveTileForEvent(ev) || shouldHideEvent(ev, this.context);
>>>>>>> aaa90406

            if (isWithoutTile || !node) {
                // don't start counting if the event should be ignored,
                // but continue counting if we were already so the offset
                // to the previous invisble event that didn't need to be ignored
                // doesn't get messed up
                if (!shouldIgnore || (shouldIgnore && adjacentInvisibleEventCount !== 0)) {
                    ++adjacentInvisibleEventCount;
                }
                continue;
            }

            if (shouldIgnore) {
                continue;
            }

            if (isInView) {
                return i;
            }
        }

        return null;
    }

    /**
     * Get the id of the event corresponding to our user's latest read-receipt.
     *
     * @param {Boolean} ignoreSynthesized If true, return only receipts that
     *                                    have been sent by the server, not
     *                                    implicit ones generated by the JS
     *                                    SDK.
     * @return {String} the event ID
     */
    private getCurrentReadReceipt(ignoreSynthesized = false): string {
        const client = MatrixClientPeg.get();
        // the client can be null on logout
        if (client == null) {
            return null;
        }

        const myUserId = client.credentials.userId;
        return this.props.timelineSet.room.getEventReadUpTo(myUserId, ignoreSynthesized);
    }

    private setReadMarker(eventId: string, eventTs: number, inhibitSetState = false): void {
        const roomId = this.props.timelineSet.room.roomId;

        // don't update the state (and cause a re-render) if there is
        // no change to the RM.
        if (eventId === this.state.readMarkerEventId) {
            return;
        }

        // in order to later figure out if the read marker is
        // above or below the visible timeline, we stash the timestamp.
        TimelinePanel.roomReadMarkerTsMap[roomId] = eventTs;

        if (inhibitSetState) {
            return;
        }

        // Do the local echo of the RM
        // run the render cycle before calling the callback, so that
        // getReadMarkerPosition() returns the right thing.
        this.setState({
            readMarkerEventId: eventId,
        }, this.props.onReadMarkerUpdated);
    }

    private shouldPaginate(): boolean {
        // don't try to paginate while events in the timeline are
        // still being decrypted. We don't render events while they're
        // being decrypted, so they don't take up space in the timeline.
        // This means we can pull quite a lot of events into the timeline
        // and end up trying to render a lot of events.
        return !this.state.events.some((e) => {
            return e.isBeingDecrypted();
        });
    }

    private getRelationsForEvent = (
        eventId: string,
        relationType: RelationType,
        eventType: EventType | string,
    ) => this.props.timelineSet.getRelationsForEvent(eventId, relationType, eventType);

    render() {
        // just show a spinner while the timeline loads.
        //
        // put it in a div of the right class (mx_RoomView_messagePanel) so
        // that the order in the roomview flexbox is correct, and
        // mx_RoomView_messageListWrapper to position the inner div in the
        // right place.
        //
        // Note that the click-on-search-result functionality relies on the
        // fact that the messagePanel is hidden while the timeline reloads,
        // but that the RoomHeader (complete with search term) continues to
        // exist.
        if (this.state.timelineLoading) {
            return (
                <div className="mx_RoomView_messagePanelSpinner">
                    <Spinner />
                </div>
            );
        }

        if (this.state.events.length == 0 && !this.state.canBackPaginate && this.props.empty) {
            return (
                <div className={this.props.className + " mx_RoomView_messageListWrapper"}>
                    <div className="mx_RoomView_empty">{this.props.empty}</div>
                </div>
            );
        }

        // give the messagepanel a stickybottom if we're at the end of the
        // live timeline, so that the arrival of new events triggers a
        // scroll.
        //
        // Make sure that stickyBottom is *false* if we can paginate
        // forwards, otherwise if somebody hits the bottom of the loaded
        // events when viewing historical messages, we get stuck in a loop
        // of paginating our way through the entire history of the room.
        const stickyBottom = !this.timelineWindow.canPaginate(EventTimeline.FORWARDS);

        // If the state is PREPARED or CATCHUP, we're still waiting for the js-sdk to sync with
        // the HS and fetch the latest events, so we are effectively forward paginating.
        const forwardPaginating = (
            this.state.forwardPaginating ||
            ['PREPARED', 'CATCHUP'].includes(this.state.clientSyncState)
        );
        const events = this.state.firstVisibleEventIndex
            ? this.state.events.slice(this.state.firstVisibleEventIndex)
            : this.state.events;
        return (
            <MessagePanel
                ref={this.messagePanel}
                room={this.props.timelineSet.room}
                permalinkCreator={this.props.permalinkCreator}
                hidden={this.props.hidden}
                backPaginating={this.state.backPaginating}
                forwardPaginating={forwardPaginating}
                events={events}
                highlightedEventId={this.props.highlightedEventId}
                readMarkerEventId={this.state.readMarkerEventId}
                readMarkerVisible={this.state.readMarkerVisible}
                suppressFirstDateSeparator={this.state.canBackPaginate}
                showUrlPreview={this.props.showUrlPreview}
                showReadReceipts={this.props.showReadReceipts}
                ourUserId={MatrixClientPeg.get().credentials.userId}
                stickyBottom={stickyBottom}
                onScroll={this.onMessageListScroll}
                onUserScroll={this.props.onUserScroll}
                onFillRequest={this.onMessageListFillRequest}
                onUnfillRequest={this.onMessageListUnfillRequest}
                isTwelveHour={this.state.isTwelveHour}
                alwaysShowTimestamps={this.props.alwaysShowTimestamps || this.state.alwaysShowTimestamps}
                className={this.props.className}
                tileShape={this.props.tileShape}
                resizeNotifier={this.props.resizeNotifier}
                getRelationsForEvent={this.getRelationsForEvent}
                editState={this.props.editState}
                showReactions={this.props.showReactions}
                layout={this.props.layout}
                enableFlair={SettingsStore.getValue(UIFeature.Flair)}
            />
        );
    }
}

export default TimelinePanel;<|MERGE_RESOLUTION|>--- conflicted
+++ resolved
@@ -1336,14 +1336,9 @@
             }
 
             const shouldIgnore = !!ev.status || // local echo
-<<<<<<< HEAD
-                (ignoreOwn && ev.sender && ev.sender.userId == myUserId);   // own message
+                (ignoreOwn && ev.getSender() === myUserId); // own message
             const isWithoutTile = !haveTileForEvent(ev, this.context?.showHiddenEventsInTimeline) ||
                 shouldHideEvent(ev, this.context);
-=======
-                (ignoreOwn && ev.getSender() === myUserId); // own message
-            const isWithoutTile = !haveTileForEvent(ev) || shouldHideEvent(ev, this.context);
->>>>>>> aaa90406
 
             if (isWithoutTile || !node) {
                 // don't start counting if the event should be ignored,
