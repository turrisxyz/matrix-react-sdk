/*
Copyright 2015-2021 The Matrix.org Foundation C.I.C.

Licensed under the Apache License, Version 2.0 (the "License");
you may not use this file except in compliance with the License.
You may obtain a copy of the License at

    http://www.apache.org/licenses/LICENSE-2.0

Unless required by applicable law or agreed to in writing, software
distributed under the License is distributed on an "AS IS" BASIS,
WITHOUT WARRANTIES OR CONDITIONS OF ANY KIND, either express or implied.
See the License for the specific language governing permissions and
limitations under the License.
*/

import React, { ComponentType, createRef } from 'react';
import { createClient, EventType, MatrixClient } from 'matrix-js-sdk/src/matrix';
import { ISyncStateData, SyncState } from 'matrix-js-sdk/src/sync';
import { MatrixError } from 'matrix-js-sdk/src/http-api';
import { InvalidStoreError } from "matrix-js-sdk/src/errors";
import { MatrixEvent } from "matrix-js-sdk/src/models/event";
import { Error as ErrorEvent } from "matrix-analytics-events/types/typescript/Error";
import { Screen as ScreenEvent } from "matrix-analytics-events/types/typescript/Screen";
import { defer, IDeferred, QueryDict } from "matrix-js-sdk/src/utils";
import { logger } from "matrix-js-sdk/src/logger";

// focus-visible is a Polyfill for the :focus-visible CSS pseudo-attribute used by _AccessibleButton.scss
import 'focus-visible';
// what-input helps improve keyboard accessibility
import 'what-input';

import Analytics from "../../Analytics";
import CountlyAnalytics from "../../CountlyAnalytics";
import { DecryptionFailureTracker } from "../../DecryptionFailureTracker";
import { IMatrixClientCreds, MatrixClientPeg } from "../../MatrixClientPeg";
import PlatformPeg from "../../PlatformPeg";
import SdkConfig from "../../SdkConfig";
import dis from "../../dispatcher/dispatcher";
import Notifier from '../../Notifier';
import Modal from "../../Modal";
import { showRoomInviteDialog, showStartChatInviteDialog } from '../../RoomInvite';
import * as Rooms from '../../Rooms';
import * as Lifecycle from '../../Lifecycle';
// LifecycleStore is not used but does listen to and dispatch actions
import '../../stores/LifecycleStore';
import PageType from '../../PageTypes';
import createRoom, { IOpts } from "../../createRoom";
import { _t, _td, getCurrentLanguage } from '../../languageHandler';
import SettingsStore from "../../settings/SettingsStore";
import ThemeController from "../../settings/controllers/ThemeController";
import { startAnyRegistrationFlow } from "../../Registration";
import { messageForSyncError } from '../../utils/ErrorUtils';
import ResizeNotifier from "../../utils/ResizeNotifier";
import AutoDiscoveryUtils, { ValidatedServerConfig } from "../../utils/AutoDiscoveryUtils";
import DMRoomMap from '../../utils/DMRoomMap';
import ThemeWatcher from "../../settings/watchers/ThemeWatcher";
import { FontWatcher } from '../../settings/watchers/FontWatcher';
import { storeRoomAliasInCache } from '../../RoomAliasCache';
import ToastStore from "../../stores/ToastStore";
import * as StorageManager from "../../utils/StorageManager";
import type LoggedInViewType from "./LoggedInView";
import LoggedInView from './LoggedInView';
import { Action } from "../../dispatcher/actions";
import {
    hideToast as hideAnalyticsToast,
    showAnonymousAnalyticsOptInToast,
    showPseudonymousAnalyticsOptInToast,
} from "../../toasts/AnalyticsToast";
import { showToast as showNotificationsToast } from "../../toasts/DesktopNotificationsToast";
import { OpenToTabPayload } from "../../dispatcher/payloads/OpenToTabPayload";
import ErrorDialog from "../views/dialogs/ErrorDialog";
import {
    RoomNotificationStateStore,
    UPDATE_STATUS_INDICATOR,
} from "../../stores/notifications/RoomNotificationStateStore";
import { SettingLevel } from "../../settings/SettingLevel";
import { leaveRoomBehaviour } from "../../utils/membership";
import CreateCommunityPrototypeDialog from "../views/dialogs/CreateCommunityPrototypeDialog";
import ThreepidInviteStore, { IThreepidInvite, IThreepidInviteWireFormat } from "../../stores/ThreepidInviteStore";
import { UIFeature } from "../../settings/UIFeature";
import { CommunityPrototypeStore } from "../../stores/CommunityPrototypeStore";
import DialPadModal from "../views/voip/DialPadModal";
import { showToast as showMobileGuideToast } from '../../toasts/MobileGuideToast';
import { shouldUseLoginForWelcome } from "../../utils/pages";
import SpaceStore from "../../stores/spaces/SpaceStore";
import { replaceableComponent } from "../../utils/replaceableComponent";
import RoomListStore from "../../stores/room-list/RoomListStore";
import { RoomUpdateCause } from "../../stores/room-list/models";
import SecurityCustomisations from "../../customisations/Security";
import Spinner from "../views/elements/Spinner";
import QuestionDialog from "../views/dialogs/QuestionDialog";
import UserSettingsDialog from '../views/dialogs/UserSettingsDialog';
import CreateGroupDialog from '../views/dialogs/CreateGroupDialog';
import CreateRoomDialog from '../views/dialogs/CreateRoomDialog';
import RoomDirectory from './RoomDirectory';
import KeySignatureUploadFailedDialog from "../views/dialogs/KeySignatureUploadFailedDialog";
import IncomingSasDialog from "../views/dialogs/IncomingSasDialog";
import CompleteSecurity from "./auth/CompleteSecurity";
import Welcome from "../views/auth/Welcome";
import ForgotPassword from "./auth/ForgotPassword";
import E2eSetup from "./auth/E2eSetup";
import Registration from './auth/Registration';
import Login from "./auth/Login";
import ErrorBoundary from '../views/elements/ErrorBoundary';
import VerificationRequestToast from '../views/toasts/VerificationRequestToast';
import PerformanceMonitor, { PerformanceEntryNames } from "../../performance";
import UIStore, { UI_EVENTS } from "../../stores/UIStore";
import SoftLogout from './auth/SoftLogout';
import { makeRoomPermalink } from "../../utils/permalinks/Permalinks";
import { copyPlaintext } from "../../utils/strings";
import { PosthogAnalytics } from '../../PosthogAnalytics';
import { initSentry } from "../../sentry";
import CallHandler from "../../CallHandler";
import { showSpaceInvite } from "../../utils/space";
import { ActionPayload } from "../../dispatcher/payloads";
import { SummarizedNotificationState } from "../../stores/notifications/SummarizedNotificationState";

/** constants for MatrixChat.state.view */
export enum Views {
    // a special initial state which is only used at startup, while we are
    // trying to re-animate a matrix client or register as a guest.
    LOADING,

    // we are showing the welcome view
    WELCOME,

    // we are showing the login view
    LOGIN,

    // we are showing the registration view
    REGISTER,

    // showing the 'forgot password' view
    FORGOT_PASSWORD,

    // showing flow to trust this new device with cross-signing
    COMPLETE_SECURITY,

    // flow to setup SSSS / cross-signing on this account
    E2E_SETUP,

    // we are logged in with an active matrix client. The logged_in state also
    // includes guests users as they too are logged in at the client level.
    LOGGED_IN,

    // We are logged out (invalid token) but have our local state again. The user
    // should log back in to rehydrate the client.
    SOFT_LOGOUT,
}

const AUTH_SCREENS = ["register", "login", "forgot_password", "start_sso", "start_cas", "welcome"];

// Actions that are redirected through the onboarding process prior to being
// re-dispatched. NOTE: some actions are non-trivial and would require
// re-factoring to be included in this list in future.
const ONBOARDING_FLOW_STARTERS = [
    Action.ViewUserSettings,
    'view_create_chat',
    'view_create_room',
    'view_create_group',
];

interface IScreen {
    screen: string;
    params?: QueryDict;
}

/* eslint-disable camelcase */
interface IRoomInfo {
    room_id?: string;
    room_alias?: string;
    event_id?: string;

    auto_join?: boolean;
    highlighted?: boolean;
    oob_data?: object;
    via_servers?: string[];
    threepid_invite?: IThreepidInvite;

    justCreatedOpts?: IOpts;

    // Whether or not to override default behaviour to end up at a timeline
    forceTimeline?: boolean;
}
/* eslint-enable camelcase */

interface IProps { // TODO type things better
    config: {
        piwik: {
            policyUrl: string;
        };
        [key: string]: any;
    };
    serverConfig?: ValidatedServerConfig;
    onNewScreen: (screen: string, replaceLast: boolean) => void;
    enableGuest?: boolean;
    // the queryParams extracted from the [real] query-string of the URI
    realQueryParams?: QueryDict;
    // the initial queryParams extracted from the hash-fragment of the URI
    startingFragmentQueryParams?: QueryDict;
    // called when we have completed a token login
    onTokenLoginCompleted?: () => void;
    // Represents the screen to display as a result of parsing the initial window.location
    initialScreenAfterLogin?: IScreen;
    // displayname, if any, to set on the device when logging in/registering.
    defaultDeviceDisplayName?: string;
    // A function that makes a registration URL
    makeRegistrationUrl: (params: QueryDict) => string;
}

interface IState {
    // the master view we are showing.
    view: Views;
    // What the LoggedInView would be showing if visible
    // eslint-disable-next-line camelcase
    page_type?: PageType;
    // The ID of the room we're viewing. This is either populated directly
    // in the case where we view a room by ID or by RoomView when it resolves
    // what ID an alias points at.
    currentRoomId?: string;
    currentGroupId?: string;
    currentGroupIsNew?: boolean;
    // If we're trying to just view a user ID (i.e. /user URL), this is it
    currentUserId?: string;
    // this is persisted as mx_lhs_size, loaded in LoggedInView
    collapseLhs: boolean;
    // Parameters used in the registration dance with the IS
    // eslint-disable-next-line camelcase
    register_client_secret?: string;
    // eslint-disable-next-line camelcase
    register_session_id?: string;
    // eslint-disable-next-line camelcase
    register_id_sid?: string;
    // When showing Modal dialogs we need to set aria-hidden on the root app element
    // and disable it when there are no dialogs
    hideToSRUsers: boolean;
    syncError?: MatrixError;
    resizeNotifier: ResizeNotifier;
    serverConfig?: ValidatedServerConfig;
    ready: boolean;
    threepidInvite?: IThreepidInvite;
    roomOobData?: object;
    pendingInitialSync?: boolean;
    justRegistered?: boolean;
    roomJustCreatedOpts?: IOpts;
    forceTimeline?: boolean; // see props
}

@replaceableComponent("structures.MatrixChat")
export default class MatrixChat extends React.PureComponent<IProps, IState> {
    static displayName = "MatrixChat";

    static defaultProps = {
        realQueryParams: {},
        startingFragmentQueryParams: {},
        config: {},
        onTokenLoginCompleted: () => {},
    };

    private firstSyncComplete = false;
    private firstSyncPromise: IDeferred<void>;

    private screenAfterLogin?: IScreen;
    private pageChanging: boolean;
    private tokenLogin?: boolean;
    private accountPassword?: string;
    private accountPasswordTimer?: number;
    private focusComposer: boolean;
    private subTitleStatus: string;
    private prevWindowWidth: number;

    private readonly loggedInView: React.RefObject<LoggedInViewType>;
    private readonly dispatcherRef: string;
    private readonly themeWatcher: ThemeWatcher;
    private readonly fontWatcher: FontWatcher;

    constructor(props: IProps) {
        super(props);

        this.state = {
            view: Views.LOADING,
            collapseLhs: false,

            hideToSRUsers: false,

            syncError: null, // If the current syncing status is ERROR, the error object, otherwise null.
            resizeNotifier: new ResizeNotifier(),
            ready: false,
        };

        this.loggedInView = createRef();

        SdkConfig.put(this.props.config);

        // Used by _viewRoom before getting state from sync
        this.firstSyncComplete = false;
        this.firstSyncPromise = defer();

        if (this.props.config.sync_timeline_limit) {
            MatrixClientPeg.opts.initialSyncLimit = this.props.config.sync_timeline_limit;
        }

        // a thing to call showScreen with once login completes.  this is kept
        // outside this.state because updating it should never trigger a
        // rerender.
        this.screenAfterLogin = this.props.initialScreenAfterLogin;
        if (this.screenAfterLogin) {
            const params = this.screenAfterLogin.params || {};
            if (this.screenAfterLogin.screen.startsWith("room/") && params['signurl'] && params['email']) {
                // probably a threepid invite - try to store it
                const roomId = this.screenAfterLogin.screen.substring("room/".length);
                ThreepidInviteStore.instance.storeInvite(roomId, params as unknown as IThreepidInviteWireFormat);
            }
        }

        this.prevWindowWidth = UIStore.instance.windowWidth || 1000;
        UIStore.instance.on(UI_EVENTS.Resize, this.handleResize);

        this.pageChanging = false;

        // For PersistentElement
        this.state.resizeNotifier.on("middlePanelResized", this.dispatchTimelineResize);

        RoomNotificationStateStore.instance.on(UPDATE_STATUS_INDICATOR, this.onUpdateStatusIndicator);

        // Force users to go through the soft logout page if they're soft logged out
        if (Lifecycle.isSoftLogout()) {
            // When the session loads it'll be detected as soft logged out and a dispatch
            // will be sent out to say that, triggering this MatrixChat to show the soft
            // logout page.
            Lifecycle.loadSession();
        }

        this.accountPassword = null;
        this.accountPasswordTimer = null;

        this.dispatcherRef = dis.register(this.onAction);

        this.themeWatcher = new ThemeWatcher();
        this.fontWatcher = new FontWatcher();
        this.themeWatcher.start();
        this.fontWatcher.start();

        this.focusComposer = false;

        // object field used for tracking the status info appended to the title tag.
        // we don't do it as react state as i'm scared about triggering needless react refreshes.
        this.subTitleStatus = '';

        // the first thing to do is to try the token params in the query-string
        // if the session isn't soft logged out (ie: is a clean session being logged in)
        if (!Lifecycle.isSoftLogout()) {
            Lifecycle.attemptTokenLogin(
                this.props.realQueryParams,
                this.props.defaultDeviceDisplayName,
                this.getFragmentAfterLogin(),
            ).then(async (loggedIn) => {
                if (this.props.realQueryParams?.loginToken) {
                    // remove the loginToken from the URL regardless
                    this.props.onTokenLoginCompleted();
                }

                if (loggedIn) {
                    this.tokenLogin = true;

                    // Create and start the client
                    await Lifecycle.restoreFromLocalStorage({
                        ignoreGuest: true,
                    });
                    return this.postLoginSetup();
                }

                // if the user has followed a login or register link, don't reanimate
                // the old creds, but rather go straight to the relevant page
                const firstScreen = this.screenAfterLogin ? this.screenAfterLogin.screen : null;

                if (firstScreen === 'login' ||
                    firstScreen === 'register' ||
                    firstScreen === 'forgot_password') {
                    this.showScreenAfterLogin();
                    return;
                }

                return this.loadSession();
            });
        }

        if (SettingsStore.getValue("pseudonymousAnalyticsOptIn")) {
            Analytics.enable();
        }

        CountlyAnalytics.instance.enable(/* anonymous = */ true);

        initSentry(SdkConfig.get()["sentry"]);
    }

    private async postLoginSetup() {
        const cli = MatrixClientPeg.get();
        const cryptoEnabled = cli.isCryptoEnabled();
        if (!cryptoEnabled) {
            this.onLoggedIn();
        }

        const promisesList: Promise<any>[] = [this.firstSyncPromise.promise];
        if (cryptoEnabled) {
            // wait for the client to finish downloading cross-signing keys for us so we
            // know whether or not we have keys set up on this account
            promisesList.push(cli.downloadKeys([cli.getUserId()]));
        }

        // Now update the state to say we're waiting for the first sync to complete rather
        // than for the login to finish.
        this.setState({ pendingInitialSync: true });

        await Promise.all(promisesList);

        if (!cryptoEnabled) {
            this.setState({ pendingInitialSync: false });
            return;
        }

        const crossSigningIsSetUp = cli.getStoredCrossSigningForUser(cli.getUserId());
        if (crossSigningIsSetUp) {
            if (SecurityCustomisations.SHOW_ENCRYPTION_SETUP_UI === false) {
                this.onLoggedIn();
            } else {
                this.setStateForNewView({ view: Views.COMPLETE_SECURITY });
            }
        } else if (await cli.doesServerSupportUnstableFeature("org.matrix.e2e_cross_signing")) {
            this.setStateForNewView({ view: Views.E2E_SETUP });
        } else {
            this.onLoggedIn();
        }
        this.setState({ pendingInitialSync: false });
    }

    // TODO: [REACT-WARNING] Replace with appropriate lifecycle stage
    // eslint-disable-next-line
    UNSAFE_componentWillUpdate(props, state) {
        if (this.shouldTrackPageChange(this.state, state)) {
            this.startPageChangeTimer();
        }
    }

    componentDidUpdate(prevProps, prevState) {
        if (this.shouldTrackPageChange(prevState, this.state)) {
            const durationMs = this.stopPageChangeTimer();
            Analytics.trackPageChange(durationMs);
            CountlyAnalytics.instance.trackPageChange(durationMs);
            this.trackScreenChange(durationMs);
        }
        if (this.focusComposer) {
            dis.fire(Action.FocusSendMessageComposer);
            this.focusComposer = false;
        }
    }

    componentWillUnmount() {
        Lifecycle.stopMatrixClient();
        dis.unregister(this.dispatcherRef);
        this.themeWatcher.stop();
        this.fontWatcher.stop();
        UIStore.destroy();
        this.state.resizeNotifier.removeListener("middlePanelResized", this.dispatchTimelineResize);

        if (this.accountPasswordTimer !== null) clearTimeout(this.accountPasswordTimer);
    }

    public trackScreenChange(durationMs: number): void {
        const notLoggedInMap = {};
        notLoggedInMap[Views.LOADING] = "WebLoading";
        notLoggedInMap[Views.WELCOME] = "WebWelcome";
        notLoggedInMap[Views.LOGIN] = "WebLogin";
        notLoggedInMap[Views.REGISTER] = "WebRegister";
        notLoggedInMap[Views.FORGOT_PASSWORD] = "WebForgotPassword";
        notLoggedInMap[Views.COMPLETE_SECURITY] = "WebCompleteSecurity";
        notLoggedInMap[Views.E2E_SETUP] = "WebE2ESetup";
        notLoggedInMap[Views.SOFT_LOGOUT] = "WebSoftLogout";

        const loggedInPageTypeMap = {};
        loggedInPageTypeMap[PageType.HomePage] = "Home";
        loggedInPageTypeMap[PageType.RoomView] = "Room";
        loggedInPageTypeMap[PageType.RoomDirectory] = "RoomDirectory";
        loggedInPageTypeMap[PageType.UserView] = "User";
        loggedInPageTypeMap[PageType.GroupView] = "Group";
        loggedInPageTypeMap[PageType.MyGroups] = "MyGroups";

        const screenName = this.state.view === Views.LOGGED_IN ?
            loggedInPageTypeMap[this.state.page_type] :
            notLoggedInMap[this.state.view];

        return PosthogAnalytics.instance.trackEvent<ScreenEvent>({
            eventName: "Screen",
            screenName,
            durationMs,
        });
    }

    private getFallbackHsUrl(): string {
        if (this.props.serverConfig?.isDefault) {
            return this.props.config.fallback_hs_url;
        } else {
            return null;
        }
    }

    private getServerProperties() {
        let props = this.state.serverConfig;
        if (!props) props = this.props.serverConfig; // for unit tests
        if (!props) props = SdkConfig.get()["validated_server_config"];
        return { serverConfig: props };
    }

    private loadSession() {
        // the extra Promise.resolve() ensures that synchronous exceptions hit the same codepath as
        // asynchronous ones.
        return Promise.resolve().then(() => {
            return Lifecycle.loadSession({
                fragmentQueryParams: this.props.startingFragmentQueryParams,
                enableGuest: this.props.enableGuest,
                guestHsUrl: this.getServerProperties().serverConfig.hsUrl,
                guestIsUrl: this.getServerProperties().serverConfig.isUrl,
                defaultDeviceDisplayName: this.props.defaultDeviceDisplayName,
            });
        }).then((loadedSession) => {
            if (!loadedSession) {
                // fall back to showing the welcome screen... unless we have a 3pid invite pending
                if (ThreepidInviteStore.instance.pickBestInvite()) {
                    dis.dispatch({ action: 'start_registration' });
                } else {
                    dis.dispatch({ action: "view_welcome_page" });
                }
            }
        });
        // Note we don't catch errors from this: we catch everything within
        // loadSession as there's logic there to ask the user if they want
        // to try logging out.
    }

    private startPageChangeTimer() {
        PerformanceMonitor.instance.start(PerformanceEntryNames.PAGE_CHANGE);
    }

    private stopPageChangeTimer() {
        const perfMonitor = PerformanceMonitor.instance;

        perfMonitor.stop(PerformanceEntryNames.PAGE_CHANGE);

        const entries = perfMonitor.getEntries({
            name: PerformanceEntryNames.PAGE_CHANGE,
        });
        const measurement = entries.pop();

        return measurement
            ? measurement.duration
            : null;
    }

    private shouldTrackPageChange(prevState: IState, state: IState): boolean {
        return prevState.currentRoomId !== state.currentRoomId ||
            prevState.view !== state.view ||
            prevState.page_type !== state.page_type;
    }

    private setStateForNewView(state: Partial<IState>): void {
        if (state.view === undefined) {
            throw new Error("setStateForNewView with no view!");
        }
        const newState = {
            currentUserId: null,
            justRegistered: false,
        };
        Object.assign(newState, state);
        this.setState(newState);
    }

    private onAction = (payload: ActionPayload): void => {
        // console.log(`MatrixClientPeg.onAction: ${payload.action}`);

        // Start the onboarding process for certain actions
        if (MatrixClientPeg.get()?.isGuest() && ONBOARDING_FLOW_STARTERS.includes(payload.action)) {
            // This will cause `payload` to be dispatched later, once a
            // sync has reached the "prepared" state. Setting a matrix ID
            // will cause a full login and sync and finally the deferred
            // action will be dispatched.
            dis.dispatch({
                action: 'do_after_sync_prepared',
                deferred_action: payload,
            });
            dis.dispatch({ action: 'require_registration' });
            return;
        }

        switch (payload.action) {
            case 'MatrixActions.accountData':
                // XXX: This is a collection of several hacks to solve a minor problem. We want to
                // update our local state when the identity server changes, but don't want to put that in
                // the js-sdk as we'd be then dictating how all consumers need to behave. However,
                // this component is already bloated and we probably don't want this tiny logic in
                // here, but there's no better place in the react-sdk for it. Additionally, we're
                // abusing the MatrixActionCreator stuff to avoid errors on dispatches.
                if (payload.event_type === 'm.identity_server') {
                    const fullUrl = payload.event_content ? payload.event_content['base_url'] : null;
                    if (!fullUrl) {
                        MatrixClientPeg.get().setIdentityServerUrl(null);
                        localStorage.removeItem("mx_is_access_token");
                        localStorage.removeItem("mx_is_url");
                    } else {
                        MatrixClientPeg.get().setIdentityServerUrl(fullUrl);
                        localStorage.removeItem("mx_is_access_token"); // clear token
                        localStorage.setItem("mx_is_url", fullUrl); // XXX: Do we still need this?
                    }

                    // redispatch the change with a more specific action
                    dis.dispatch({ action: 'id_server_changed' });
                }
                break;
            case 'logout':
                CallHandler.instance.hangupAllCalls();
                Lifecycle.logout();
                break;
            case 'require_registration':
                startAnyRegistrationFlow(payload as any);
                break;
            case 'start_registration':
                if (Lifecycle.isSoftLogout()) {
                    this.onSoftLogout();
                    break;
                }
                // This starts the full registration flow
                if (payload.screenAfterLogin) {
                    this.screenAfterLogin = payload.screenAfterLogin;
                }
                this.startRegistration(payload.params || {});
                break;
            case 'start_login':
                if (Lifecycle.isSoftLogout()) {
                    this.onSoftLogout();
                    break;
                }
                if (payload.screenAfterLogin) {
                    this.screenAfterLogin = payload.screenAfterLogin;
                }
                this.viewLogin();
                break;
            case 'start_password_recovery':
                this.setStateForNewView({
                    view: Views.FORGOT_PASSWORD,
                });
                this.notifyNewScreen('forgot_password');
                break;
            case 'start_chat':
                createRoom({
                    dmUserId: payload.user_id,
                });
                break;
            case 'leave_room':
                this.leaveRoom(payload.room_id);
                break;
            case 'forget_room':
                this.forgetRoom(payload.room_id);
                break;
            case 'copy_room':
                this.copyRoom(payload.room_id);
                break;
            case 'reject_invite':
                Modal.createTrackedDialog('Reject invitation', '', QuestionDialog, {
                    title: _t('Reject invitation'),
                    description: _t('Are you sure you want to reject the invitation?'),
                    onFinished: (confirm) => {
                        if (confirm) {
                            // FIXME: controller shouldn't be loading a view :(
                            const modal = Modal.createDialog(Spinner, null, 'mx_Dialog_spinner');

                            MatrixClientPeg.get().leave(payload.room_id).then(() => {
                                modal.close();
                                if (this.state.currentRoomId === payload.room_id) {
                                    dis.dispatch({ action: 'view_home_page' });
                                }
                            }, (err) => {
                                modal.close();
                                Modal.createTrackedDialog('Failed to reject invitation', '', ErrorDialog, {
                                    title: _t('Failed to reject invitation'),
                                    description: err.toString(),
                                });
                            });
                        }
                    },
                });
                break;
            case 'view_user_info':
                this.viewUser(payload.userId, payload.subAction);
                break;
            case Action.ViewRoom: {
                // Takes either a room ID or room alias: if switching to a room the client is already
                // known to be in (eg. user clicks on a room in the recents panel), supply the ID
                // If the user is clicking on a room in the context of the alias being presented
                // to them, supply the room alias. If both are supplied, the room ID will be ignored.
                const promise = this.viewRoom(payload as any);
                if (payload.deferred_action) {
                    promise.then(() => {
                        dis.dispatch(payload.deferred_action);
                    });
                }
                break;
            }
            case Action.ViewUserSettings: {
                const tabPayload = payload as OpenToTabPayload;
                Modal.createTrackedDialog('User settings', '', UserSettingsDialog,
                    { initialTabId: tabPayload.initialTabId },
                    /*className=*/null, /*isPriority=*/false, /*isStatic=*/true);

                // View the welcome or home page if we need something to look at
                this.viewSomethingBehindModal();
                break;
            }
            case 'view_create_room':
                this.createRoom(payload.public, payload.defaultName);
                break;
            case 'view_create_group': {
                const prototype = SettingsStore.getValue("feature_communities_v2_prototypes");
                Modal.createTrackedDialog(
                    'Create Community',
                    '',
                    prototype ? CreateCommunityPrototypeDialog : CreateGroupDialog,
                );
                break;
            }
            case Action.ViewRoomDirectory: {
                Modal.createTrackedDialog('Room directory', '', RoomDirectory, {
                    initialText: payload.initialText,
                }, 'mx_RoomDirectory_dialogWrapper', false, true);

                // View the welcome or home page if we need something to look at
                this.viewSomethingBehindModal();
                break;
            }
            case 'view_my_groups':
                this.setPage(PageType.MyGroups);
                this.notifyNewScreen('groups');
                break;
            case 'view_group':
                this.viewGroup(payload);
                break;
            case 'view_welcome_page':
                this.viewWelcome();
                break;
            case 'view_home_page':
                this.viewHome(payload.justRegistered);
                break;
            case 'view_start_chat_or_reuse':
                this.chatCreateOrReuse(payload.user_id);
                break;
            case 'view_create_chat':
                showStartChatInviteDialog(payload.initialText || "");
                break;
            case 'view_invite': {
                const room = MatrixClientPeg.get().getRoom(payload.roomId);
                if (room?.isSpaceRoom()) {
                    showSpaceInvite(room);
                } else {
                    showRoomInviteDialog(payload.roomId);
                }
                break;
            }
            case 'view_last_screen':
                // This function does what we want, despite the name. The idea is that it shows
                // the last room we were looking at or some reasonable default/guess. We don't
                // have to worry about email invites or similar being re-triggered because the
                // function will have cleared that state and not execute that path.
                this.showScreenAfterLogin();
                break;
            case 'toggle_my_groups':
                // persist that the user has interacted with this, use it to dismiss the beta dot
                localStorage.setItem("mx_seenSpacesBeta", "1");
                // We just dispatch the page change rather than have to worry about
                // what the logic is for each of these branches.
                if (this.state.page_type === PageType.MyGroups) {
                    dis.dispatch({ action: 'view_last_screen' });
                } else {
                    dis.dispatch({ action: 'view_my_groups' });
                }
                break;
            case 'hide_left_panel':
                this.setState({
                    collapseLhs: true,
                }, () => {
                    this.state.resizeNotifier.notifyLeftHandleResized();
                });
                break;
            case 'focus_room_filter': // for CtrlOrCmd+K to work by expanding the left panel first
                if (SettingsStore.getValue("feature_spotlight")) break; // don't expand if spotlight enabled
                // fallthrough
            case 'show_left_panel':
                this.setState({
                    collapseLhs: false,
                }, () => {
                    this.state.resizeNotifier.notifyLeftHandleResized();
                });
                break;
            case Action.OpenDialPad:
                Modal.createTrackedDialog('Dial pad', '', DialPadModal, {}, "mx_Dialog_dialPadWrapper");
                break;
            case 'on_logged_in':
                if (
                    // Skip this handling for token login as that always calls onLoggedIn itself
                    !this.tokenLogin &&
                    !Lifecycle.isSoftLogout() &&
                    this.state.view !== Views.LOGIN &&
                    this.state.view !== Views.REGISTER &&
                    this.state.view !== Views.COMPLETE_SECURITY &&
                    this.state.view !== Views.E2E_SETUP
                ) {
                    this.onLoggedIn();
                }
                break;
            case 'on_client_not_viable':
                this.onSoftLogout();
                break;
            case 'on_logged_out':
                this.onLoggedOut();
                break;
            case 'will_start_client':
                this.setState({ ready: false }, () => {
                    // if the client is about to start, we are, by definition, not ready.
                    // Set ready to false now, then it'll be set to true when the sync
                    // listener we set below fires.
                    this.onWillStartClient();
                });
                break;
            case 'client_started':
                this.onClientStarted();
                break;
            case 'send_event':
                this.onSendEvent(payload.room_id, payload.event);
                break;
            case 'aria_hide_main_app':
                this.setState({
                    hideToSRUsers: true,
                });
                break;
            case 'aria_unhide_main_app':
                this.setState({
                    hideToSRUsers: false,
                });
                break;
            case Action.AnonymousAnalyticsAccept:
                hideAnalyticsToast();
                SettingsStore.setValue("analyticsOptIn", null, SettingLevel.DEVICE, true);
                SettingsStore.setValue("showCookieBar", null, SettingLevel.DEVICE, false);
                if (Analytics.canEnable()) {
                    Analytics.enable();
                }
                if (CountlyAnalytics.instance.canEnable()) {
                    CountlyAnalytics.instance.enable(/* anonymous = */ false);
                }
                break;
            case Action.AnonymousAnalyticsReject:
                hideAnalyticsToast();
                SettingsStore.setValue("analyticsOptIn", null, SettingLevel.DEVICE, false);
                SettingsStore.setValue("showCookieBar", null, SettingLevel.DEVICE, false);
                break;
            case Action.PseudonymousAnalyticsAccept:
                hideAnalyticsToast();
                SettingsStore.setValue("pseudonymousAnalyticsOptIn", null, SettingLevel.ACCOUNT, true);
                break;
            case Action.PseudonymousAnalyticsReject:
                hideAnalyticsToast();
                SettingsStore.setValue("pseudonymousAnalyticsOptIn", null, SettingLevel.ACCOUNT, false);
                break;
        }
    };

    private setPage(pageType: PageType) {
        this.setState({
            page_type: pageType,
        });
    }

    private async startRegistration(params: {[key: string]: string}) {
        const newState: Partial<IState> = {
            view: Views.REGISTER,
        };

        // Only honour params if they are all present, otherwise we reset
        // HS and IS URLs when switching to registration.
        if (params.client_secret &&
            params.session_id &&
            params.hs_url &&
            params.is_url &&
            params.sid
        ) {
            newState.serverConfig = await AutoDiscoveryUtils.validateServerConfigWithStaticUrls(
                params.hs_url, params.is_url,
            );

            // If the hs url matches then take the hs name we know locally as it is likely prettier
            const defaultConfig = SdkConfig.get()["validated_server_config"] as ValidatedServerConfig;
            if (defaultConfig && defaultConfig.hsUrl === newState.serverConfig.hsUrl) {
                newState.serverConfig.hsName = defaultConfig.hsName;
                newState.serverConfig.hsNameIsDifferent = defaultConfig.hsNameIsDifferent;
                newState.serverConfig.isDefault = defaultConfig.isDefault;
                newState.serverConfig.isNameResolvable = defaultConfig.isNameResolvable;
            }

            newState.register_client_secret = params.client_secret;
            newState.register_session_id = params.session_id;
            newState.register_id_sid = params.sid;
        }

        this.setStateForNewView(newState);
        ThemeController.isLogin = true;
        this.themeWatcher.recheck();
        this.notifyNewScreen('register');
    }

    // switch view to the given room
    //
    // @param {Object} roomInfo Object containing data about the room to be joined
    // @param {string=} roomInfo.room_id ID of the room to join. One of room_id or room_alias must be given.
    // @param {string=} roomInfo.room_alias Alias of the room to join. One of room_id or room_alias must be given.
    // @param {boolean=} roomInfo.auto_join If true, automatically attempt to join the room if not already a member.
    // @param {string=} roomInfo.event_id ID of the event in this room to show: this will cause a switch to the
    //                                    context of that particular event.
    // @param {boolean=} roomInfo.highlighted If true, add event_id to the hash of the URL
    //                                        and alter the EventTile to appear highlighted.
    // @param {Object=} roomInfo.threepid_invite Object containing data about the third party
    //                                           we received to join the room, if any.
    // @param {Object=} roomInfo.oob_data Object of additional data about the room
    //                               that has been passed out-of-band (eg.
    //                               room name and avatar from an invite email)
    private async viewRoom(roomInfo: IRoomInfo) {
        this.focusComposer = true;

        if (roomInfo.room_alias) {
            logger.log(`Switching to room alias ${roomInfo.room_alias} at event ${roomInfo.event_id}`);
        } else {
            logger.log(`Switching to room id ${roomInfo.room_id} at event ${roomInfo.event_id}`);
        }

        // Wait for the first sync to complete so that if a room does have an alias,
        // it would have been retrieved.
        if (!this.firstSyncComplete) {
            if (!this.firstSyncPromise) {
                logger.warn('Cannot view a room before first sync. room_id:', roomInfo.room_id);
                return;
            }
            await this.firstSyncPromise.promise;
        }

        let presentedId = roomInfo.room_alias || roomInfo.room_id;
        const room = MatrixClientPeg.get().getRoom(roomInfo.room_id);
        if (room) {
            // Not all timeline events are decrypted ahead of time anymore
            // Only the critical ones for a typical UI are
            // This will start the decryption process for all events when a
            // user views a room
            room.decryptAllEvents();
            const theAlias = Rooms.getDisplayAliasForRoom(room);
            if (theAlias) {
                presentedId = theAlias;
                // Store display alias of the presented room in cache to speed future
                // navigation.
                storeRoomAliasInCache(theAlias, room.roomId);
            }

            // Store this as the ID of the last room accessed. This is so that we can
            // persist which room is being stored across refreshes and browser quits.
            if (localStorage) {
                localStorage.setItem('mx_last_room_id', room.roomId);
            }
        }

        // If we are redirecting to a Room Alias and it is for the room we already showing then replace history item
        const replaceLast = presentedId[0] === "#" && roomInfo.room_id === this.state.currentRoomId;

        if (roomInfo.room_id === this.state.currentRoomId) {
            // if we are re-viewing the same room then copy any state we already know
            roomInfo.threepid_invite = roomInfo.threepid_invite ?? this.state.threepidInvite;
            roomInfo.oob_data = roomInfo.oob_data ?? this.state.roomOobData;
            roomInfo.forceTimeline = roomInfo.forceTimeline ?? this.state.forceTimeline;
            roomInfo.justCreatedOpts = roomInfo.justCreatedOpts ?? this.state.roomJustCreatedOpts;
        }

        if (roomInfo.event_id && roomInfo.highlighted) {
            presentedId += "/" + roomInfo.event_id;
        }
        this.setState({
            view: Views.LOGGED_IN,
            currentRoomId: roomInfo.room_id || null,
            page_type: PageType.RoomView,
            threepidInvite: roomInfo.threepid_invite,
            roomOobData: roomInfo.oob_data,
            forceTimeline: roomInfo.forceTimeline,
            ready: true,
            roomJustCreatedOpts: roomInfo.justCreatedOpts,
        }, () => {
            this.notifyNewScreen('room/' + presentedId, replaceLast);
        });
    }

    private async viewGroup(payload) {
        const groupId = payload.group_id;

        // Wait for the first sync to complete
        if (!this.firstSyncComplete) {
            if (!this.firstSyncPromise) {
                logger.warn('Cannot view a group before first sync. group_id:', groupId);
                return;
            }
            await this.firstSyncPromise.promise;
        }

        this.setState({
            view: Views.LOGGED_IN,
            currentGroupId: groupId,
            currentGroupIsNew: payload.group_is_new,
        });
        this.setPage(PageType.GroupView);
        this.notifyNewScreen('group/' + groupId);
    }

    private viewSomethingBehindModal() {
        if (this.state.view !== Views.LOGGED_IN) {
            this.viewWelcome();
            return;
        }
        if (!this.state.currentGroupId && !this.state.currentRoomId) {
            this.viewHome();
        }
    }

    private viewWelcome() {
        if (shouldUseLoginForWelcome(SdkConfig.get())) {
            return this.viewLogin();
        }
        this.setStateForNewView({
            view: Views.WELCOME,
        });
        this.notifyNewScreen('welcome');
        ThemeController.isLogin = true;
        this.themeWatcher.recheck();
    }

    private viewLogin(otherState?: any) {
        this.setStateForNewView({
            view: Views.LOGIN,
            ...otherState,
        });
        this.notifyNewScreen('login');
        ThemeController.isLogin = true;
        this.themeWatcher.recheck();
    }

    private viewHome(justRegistered = false) {
        // The home page requires the "logged in" view, so we'll set that.
        this.setStateForNewView({
            view: Views.LOGGED_IN,
            justRegistered,
            currentRoomId: null,
        });
        this.setPage(PageType.HomePage);
        this.notifyNewScreen('home');
        ThemeController.isLogin = false;
        this.themeWatcher.recheck();
    }

    private viewUser(userId: string, subAction: string) {
        // Wait for the first sync so that `getRoom` gives us a room object if it's
        // in the sync response
        const waitForSync = this.firstSyncPromise ?
            this.firstSyncPromise.promise : Promise.resolve();
        waitForSync.then(() => {
            if (subAction === 'chat') {
                this.chatCreateOrReuse(userId);
                return;
            }
            this.notifyNewScreen('user/' + userId);
            this.setState({ currentUserId: userId });
            this.setPage(PageType.UserView);
        });
    }

    private async createRoom(defaultPublic = false, defaultName?: string) {
        const communityId = CommunityPrototypeStore.instance.getSelectedCommunityId();
        if (communityId) {
            // double check the user will have permission to associate this room with the community
            if (!CommunityPrototypeStore.instance.isAdminOf(communityId)) {
                Modal.createTrackedDialog('Pre-failure to create room', '', ErrorDialog, {
                    title: _t("Cannot create rooms in this community"),
                    description: _t("You do not have permission to create rooms in this community."),
                });
                return;
            }
        }

        const modal = Modal.createTrackedDialog('Create Room', '', CreateRoomDialog, {
            defaultPublic,
            defaultName,
        });

        const [shouldCreate, opts] = await modal.finished;
        if (shouldCreate) {
            createRoom(opts);
        }
    }

    private chatCreateOrReuse(userId: string) {
        // Use a deferred action to reshow the dialog once the user has registered
        if (MatrixClientPeg.get().isGuest()) {
            // No point in making 2 DMs with welcome bot. This assumes view_set_mxid will
            // result in a new DM with the welcome user.
            if (userId !== this.props.config.welcomeUserId) {
                dis.dispatch({
                    action: 'do_after_sync_prepared',
                    deferred_action: {
                        action: 'view_start_chat_or_reuse',
                        user_id: userId,
                    },
                });
            }
            dis.dispatch({
                action: 'require_registration',
                // If the set_mxid dialog is cancelled, view /welcome because if the
                // browser was pointing at /user/@someone:domain?action=chat, the URL
                // needs to be reset so that they can revisit /user/.. // (and trigger
                // `_chatCreateOrReuse` again)
                go_welcome_on_cancel: true,
                screen_after: {
                    screen: `user/${this.props.config.welcomeUserId}`,
                    params: { action: 'chat' },
                },
            });
            return;
        }

        // TODO: Immutable DMs replaces this

        const client = MatrixClientPeg.get();
        const dmRoomMap = new DMRoomMap(client);
        const dmRooms = dmRoomMap.getDMRoomsForUserId(userId);

        if (dmRooms.length > 0) {
            dis.dispatch({
                action: Action.ViewRoom,
                room_id: dmRooms[0],
            });
        } else {
            dis.dispatch({
                action: 'start_chat',
                user_id: userId,
            });
        }
    }

    private leaveRoomWarnings(roomId: string) {
        const roomToLeave = MatrixClientPeg.get().getRoom(roomId);
        const isSpace = SpaceStore.spacesEnabled && roomToLeave?.isSpaceRoom();
        // Show a warning if there are additional complications.
        const warnings = [];

        const memberCount = roomToLeave.currentState.getJoinedMemberCount();
        if (memberCount === 1) {
            warnings.push((
                <span className="warning" key="only_member_warning">
                    { ' '/* Whitespace, otherwise the sentences get smashed together */ }
                    { _t("You are the only person here. " +
                        "If you leave, no one will be able to join in the future, including you.") }
                </span>
            ));

            return warnings;
        }

        const joinRules = roomToLeave.currentState.getStateEvents('m.room.join_rules', '');
        if (joinRules) {
            const rule = joinRules.getContent().join_rule;
            if (rule !== "public") {
                warnings.push((
                    <span className="warning" key="non_public_warning">
                        { ' '/* Whitespace, otherwise the sentences get smashed together */ }
                        { isSpace
                            ? _t("This space is not public. You will not be able to rejoin without an invite.")
                            : _t("This room is not public. You will not be able to rejoin without an invite.") }
                    </span>
                ));
            }
        }
        return warnings;
    }

    private leaveRoom(roomId: string) {
        const roomToLeave = MatrixClientPeg.get().getRoom(roomId);
        const warnings = this.leaveRoomWarnings(roomId);

        const isSpace = SpaceStore.spacesEnabled && roomToLeave?.isSpaceRoom();
        Modal.createTrackedDialog(isSpace ? "Leave space" : "Leave room", '', QuestionDialog, {
            title: isSpace ? _t("Leave space") : _t("Leave room"),
            description: (
                <span>
                    { isSpace
                        ? _t(
                            "Are you sure you want to leave the space '%(spaceName)s'?",
                            { spaceName: roomToLeave.name },
                        )
                        : _t(
                            "Are you sure you want to leave the room '%(roomName)s'?",
                            { roomName: roomToLeave.name },
                        ) }
                    { warnings }
                </span>
            ),
            button: _t("Leave"),
            onFinished: (shouldLeave) => {
                if (shouldLeave) {
                    leaveRoomBehaviour(roomId);

                    dis.dispatch({
                        action: "after_leave_room",
                        room_id: roomId,
                    });
                }
            },
        });
    }

    private forgetRoom(roomId: string) {
        const room = MatrixClientPeg.get().getRoom(roomId);
        MatrixClientPeg.get().forget(roomId).then(() => {
            // Switch to home page if we're currently viewing the forgotten room
            if (this.state.currentRoomId === roomId) {
                dis.dispatch({ action: "view_home_page" });
            }

            // We have to manually update the room list because the forgotten room will not
            // be notified to us, therefore the room list will have no other way of knowing
            // the room is forgotten.
            RoomListStore.instance.manualRoomUpdate(room, RoomUpdateCause.RoomRemoved);
        }).catch((err) => {
            const errCode = err.errcode || _td("unknown error code");
            Modal.createTrackedDialog("Failed to forget room", '', ErrorDialog, {
                title: _t("Failed to forget room %(errCode)s", { errCode }),
                description: ((err && err.message) ? err.message : _t("Operation failed")),
            });
        });
    }

    private async copyRoom(roomId: string) {
        const roomLink = makeRoomPermalink(roomId);
        const success = await copyPlaintext(roomLink);
        if (!success) {
            Modal.createTrackedDialog("Unable to copy room link", "", ErrorDialog, {
                title: _t("Unable to copy room link"),
                description: _t("Unable to copy a link to the room to the clipboard."),
            });
        }
    }

    /**
     * Starts a chat with the welcome user, if the user doesn't already have one
     * @returns {string} The room ID of the new room, or null if no room was created
     */
    private async startWelcomeUserChat() {
        // We can end up with multiple tabs post-registration where the user
        // might then end up with a session and we don't want them all making
        // a chat with the welcome user: try to de-dupe.
        // We need to wait for the first sync to complete for this to
        // work though.
        let waitFor;
        if (!this.firstSyncComplete) {
            waitFor = this.firstSyncPromise.promise;
        } else {
            waitFor = Promise.resolve();
        }
        await waitFor;

        const welcomeUserRooms = DMRoomMap.shared().getDMRoomsForUserId(
            this.props.config.welcomeUserId,
        );
        if (welcomeUserRooms.length === 0) {
            const roomId = await createRoom({
                dmUserId: this.props.config.welcomeUserId,
                // Only view the welcome user if we're NOT looking at a room
                andView: !this.state.currentRoomId,
                spinner: false, // we're already showing one: we don't need another one
            });
            // This is a bit of a hack, but since the deduplication relies
            // on m.direct being up to date, we need to force a sync
            // of the database, otherwise if the user goes to the other
            // tab before the next save happens (a few minutes), the
            // saved sync will be restored from the db and this code will
            // run without the update to m.direct, making another welcome
            // user room (it doesn't wait for new data from the server, just
            // the saved sync to be loaded).
            const saveWelcomeUser = (ev: MatrixEvent) => {
                if (ev.getType() === EventType.Direct && ev.getContent()[this.props.config.welcomeUserId]) {
                    MatrixClientPeg.get().store.save(true);
                    MatrixClientPeg.get().removeListener("accountData", saveWelcomeUser);
                }
            };
            MatrixClientPeg.get().on("accountData", saveWelcomeUser);

            return roomId;
        }
        return null;
    }

    /**
     * Called when a new logged in session has started
     */
    private async onLoggedIn() {
        ThemeController.isLogin = false;
        this.themeWatcher.recheck();
        this.setStateForNewView({ view: Views.LOGGED_IN });
        // If a specific screen is set to be shown after login, show that above
        // all else, as it probably means the user clicked on something already.
        if (this.screenAfterLogin && this.screenAfterLogin.screen) {
            this.showScreen(
                this.screenAfterLogin.screen,
                this.screenAfterLogin.params,
            );
            this.screenAfterLogin = null;
        } else if (MatrixClientPeg.currentUserIsJustRegistered()) {
            MatrixClientPeg.setJustRegisteredUserId(null);

            if (this.props.config.welcomeUserId && getCurrentLanguage().startsWith("en")) {
                const welcomeUserRoom = await this.startWelcomeUserChat();
                if (welcomeUserRoom === null) {
                    // We didn't redirect to the welcome user room, so show
                    // the homepage.
                    dis.dispatch({ action: 'view_home_page', justRegistered: true });
                }
            } else if (ThreepidInviteStore.instance.pickBestInvite()) {
                // The user has a 3pid invite pending - show them that
                const threepidInvite = ThreepidInviteStore.instance.pickBestInvite();

                // HACK: This is a pretty brutal way of threading the invite back through
                // our systems, but it's the safest we have for now.
                const params = ThreepidInviteStore.instance.translateToWireFormat(threepidInvite);
                this.showScreen(`room/${threepidInvite.roomId}`, params);
            } else {
                // The user has just logged in after registering,
                // so show the homepage.
                dis.dispatch({ action: 'view_home_page', justRegistered: true });
            }
        } else {
            this.showScreenAfterLogin();
        }

        StorageManager.tryPersistStorage();

        if (PosthogAnalytics.instance.isEnabled()) {
            this.initPosthogAnalyticsToast();
        } else if (Analytics.canEnable() || CountlyAnalytics.instance.canEnable()) {
            if (SettingsStore.getValue("showCookieBar") &&
                (Analytics.canEnable() || CountlyAnalytics.instance.canEnable())
            ) {
                showAnonymousAnalyticsOptInToast();
            }
        }

        if (SdkConfig.get().mobileGuideToast) {
            // The toast contains further logic to detect mobile platforms,
            // check if it has been dismissed before, etc.
            showMobileGuideToast();
        }
    }

    private showPosthogToast(analyticsOptIn: boolean) {
        showPseudonymousAnalyticsOptInToast(analyticsOptIn);
    }

    private initPosthogAnalyticsToast() {
        // Show the analytics toast if necessary
        if (SettingsStore.getValue("pseudonymousAnalyticsOptIn") === null) {
            this.showPosthogToast(SettingsStore.getValue("analyticsOptIn", null, true));
        }

        // Listen to changes in settings and show the toast if appropriate - this is necessary because account
        // settings can still be changing at this point in app init (due to the initial sync being cached, then
        // subsequent syncs being received from the server)
        SettingsStore.watchSetting("pseudonymousAnalyticsOptIn", null,
            (originalSettingName, changedInRoomId, atLevel, newValueAtLevel, newValue) => {
                if (newValue === null) {
                    this.showPosthogToast(SettingsStore.getValue("analyticsOptIn", null, true));
                } else {
                    // It's possible for the value to change if a cached sync loads at page load, but then network
                    // sync contains a new value of the flag with it set to false (e.g. another device set it since last
                    // loading the page); so hide the toast.
                    // (this flipping usually happens before first render so the user won't notice it; anyway flicker
                    // on/off is probably better than showing the toast again when the user already dismissed it)
                    hideAnalyticsToast();
                }
            });
    }

    private showScreenAfterLogin() {
        // If screenAfterLogin is set, use that, then null it so that a second login will
        // result in view_home_page, _user_settings or _room_directory
        if (this.screenAfterLogin && this.screenAfterLogin.screen) {
            this.showScreen(
                this.screenAfterLogin.screen,
                this.screenAfterLogin.params,
            );
            this.screenAfterLogin = null;
        } else if (localStorage && localStorage.getItem('mx_last_room_id')) {
            // Before defaulting to directory, show the last viewed room
            this.viewLastRoom();
        } else {
            if (MatrixClientPeg.get().isGuest()) {
                dis.dispatch({ action: 'view_welcome_page' });
            } else {
                dis.dispatch({ action: 'view_home_page' });
            }
        }
    }

    private viewLastRoom() {
        dis.dispatch({
            action: Action.ViewRoom,
            room_id: localStorage.getItem('mx_last_room_id'),
        });
    }

    /**
     * Called when the session is logged out
     */
    private onLoggedOut() {
        this.viewLogin({
            ready: false,
            collapseLhs: false,
            currentRoomId: null,
        });
        this.subTitleStatus = '';
        this.setPageSubtitle();
    }

    /**
     * Called when the session is softly logged out
     */
    private onSoftLogout() {
        this.notifyNewScreen('soft_logout');
        this.setStateForNewView({
            view: Views.SOFT_LOGOUT,
            ready: false,
            collapseLhs: false,
            currentRoomId: null,
        });
        this.subTitleStatus = '';
        this.setPageSubtitle();
    }

    /**
     * Called just before the matrix client is started
     * (useful for setting listeners)
     */
    private onWillStartClient() {
        // reset the 'have completed first sync' flag,
        // since we're about to start the client and therefore about
        // to do the first sync
        this.firstSyncComplete = false;
        this.firstSyncPromise = defer();
        const cli = MatrixClientPeg.get();

        // Allow the JS SDK to reap timeline events. This reduces the amount of
        // memory consumed as the JS SDK stores multiple distinct copies of room
        // state (each of which can be 10s of MBs) for each DISJOINT timeline. This is
        // particularly noticeable when there are lots of 'limited' /sync responses
        // such as when laptops unsleep.
        // https://github.com/vector-im/element-web/issues/3307#issuecomment-282895568
        cli.setCanResetTimelineCallback((roomId) => {
            logger.log("Request to reset timeline in room ", roomId, " viewing:", this.state.currentRoomId);
            if (roomId !== this.state.currentRoomId) {
                // It is safe to remove events from rooms we are not viewing.
                return true;
            }
            // We are viewing the room which we want to reset. It is only safe to do
            // this if we are not scrolled up in the view. To find out, delegate to
            // the timeline panel. If the timeline panel doesn't exist, then we assume
            // it is safe to reset the timeline.
            if (!this.loggedInView.current) {
                return true;
            }
            return this.loggedInView.current.canResetTimelineInRoom(roomId);
        });

        cli.on('sync', (state: SyncState, prevState?: SyncState, data?: ISyncStateData) => {
            // LifecycleStore and others cannot directly subscribe to matrix client for
            // events because flux only allows store state changes during flux dispatches.
            // So dispatch directly from here. Ideally we'd use a SyncStateStore that
            // would do this dispatch and expose the sync state itself (by listening to
            // its own dispatch).
            dis.dispatch({ action: 'sync_state', prevState, state });

            if (state === SyncState.Error || state === SyncState.Reconnecting) {
                if (data.error instanceof InvalidStoreError) {
                    Lifecycle.handleInvalidStoreError(data.error);
                }
                this.setState({ syncError: data.error || {} as MatrixError });
            } else if (this.state.syncError) {
                this.setState({ syncError: null });
            }

            if (state === SyncState.Syncing && prevState === SyncState.Syncing) {
                return;
            }
            logger.info("MatrixClient sync state => %s", state);
            if (state !== SyncState.Prepared) { return; }

            this.firstSyncComplete = true;
            this.firstSyncPromise.resolve();

            if (Notifier.shouldShowPrompt() && !MatrixClientPeg.userRegisteredWithinLastHours(24)) {
                showNotificationsToast(false);
            }

<<<<<<< HEAD
=======
            if (!localStorage.getItem("mx_seen_ia_1.1_changes_toast") && SettingsStore.getValue(UIFeature.Feedback)) {
                const key = "IA_1.1_TOAST";
                ToastStore.sharedInstance().addOrReplaceToast({
                    key,
                    title: _t("Testing small changes"),
                    props: {
                        description: _t("Your feedback is wanted as we try out some design changes."),
                        acceptLabel: _t("More info"),
                        onAccept: () => {
                            Modal.createDialog(InfoDialog, {
                                title: _t("We're testing some design changes"),
                                description: <>
                                    <img
                                        src={require("../../../res/img/ia-design-changes.png")}
                                        width="636"
                                        height="303"
                                        alt=""
                                    />
                                    <p>{ _t(
                                        "Your ongoing feedback would be very welcome, so if you see anything " +
                                        "different you want to comment on, <a>please let us know about it</a>. " +
                                        "Click your avatar to find a quick feedback link.",
                                        {},
                                        {
                                            a: sub => <AccessibleButton
                                                kind="link"
                                                onClick={(ev) => {
                                                    ev.preventDefault();
                                                    ev.stopPropagation();
                                                    Modal.createTrackedDialog('Feedback Dialog', '', FeedbackDialog);
                                                }}
                                            >
                                                { sub }
                                            </AccessibleButton>,
                                        },
                                    ) }</p>
                                    <p>{ _t("If you'd like to preview or test some potential upcoming changes, " +
                                        "there's an option in feedback to let us contact you.") }</p>
                                </>,
                            }, "mx_DialogDesignChanges_wrapper");
                            localStorage.setItem("mx_seen_ia_1.1_changes_toast", "true");
                            ToastStore.sharedInstance().dismissToast(key);
                        },
                        rejectLabel: _t("Dismiss"),
                        onReject: () => {
                            localStorage.setItem("mx_seen_ia_1.1_changes_toast", "true");
                            ToastStore.sharedInstance().dismissToast(key);
                        },
                    },
                    icon: "labs",
                    component: GenericToast,
                    priority: 9,
                });
            }

>>>>>>> 1a677371
            dis.fire(Action.FocusSendMessageComposer);
            this.setState({
                ready: true,
            });
        });

        cli.on('Session.logged_out', function(errObj) {
            if (Lifecycle.isLoggingOut()) return;

            // A modal might have been open when we were logged out by the server
            Modal.closeCurrentModal('Session.logged_out');

            if (errObj.httpStatus === 401 && errObj.data && errObj.data['soft_logout']) {
                logger.warn("Soft logout issued by server - avoiding data deletion");
                Lifecycle.softLogout();
                return;
            }

            Modal.createTrackedDialog('Signed out', '', ErrorDialog, {
                title: _t('Signed Out'),
                description: _t('For security, this session has been signed out. Please sign in again.'),
            });

            dis.dispatch({
                action: 'logout',
            });
        });
        cli.on('no_consent', function(message, consentUri) {
            Modal.createTrackedDialog('No Consent Dialog', '', QuestionDialog, {
                title: _t('Terms and Conditions'),
                description: <div>
                    <p> { _t(
                        'To continue using the %(homeserverDomain)s homeserver ' +
                        'you must review and agree to our terms and conditions.',
                        { homeserverDomain: cli.getDomain() },
                    ) }
                    </p>
                </div>,
                button: _t('Review terms and conditions'),
                cancelButton: _t('Dismiss'),
                onFinished: (confirmed) => {
                    if (confirmed) {
                        const wnd = window.open(consentUri, '_blank');
                        wnd.opener = null;
                    }
                },
            }, null, true);
        });

        const dft = new DecryptionFailureTracker((total, errorCode) => {
            Analytics.trackEvent('E2E', 'Decryption failure', errorCode, String(total));
            CountlyAnalytics.instance.track("decryption_failure", { errorCode }, null, { sum: total });
            for (let i = 0; i < total; i++) {
                PosthogAnalytics.instance.trackEvent<ErrorEvent>({
                    eventName: "Error",
                    domain: "E2EE",
                    name: errorCode,
                });
            }
        }, (errorCode) => {
            // Map JS-SDK error codes to tracker codes for aggregation
            switch (errorCode) {
                case 'MEGOLM_UNKNOWN_INBOUND_SESSION_ID':
                    return 'OlmKeysNotSentError';
                case 'OLM_UNKNOWN_MESSAGE_INDEX':
                    return 'OlmIndexError';
                case undefined:
                    return 'OlmUnspecifiedError';
                default:
                    return 'UnknownError';
            }
        });

        // Shelved for later date when we have time to think about persisting history of
        // tracked events across sessions.
        // dft.loadTrackedEventHashMap();

        dft.start();

        // When logging out, stop tracking failures and destroy state
        cli.on("Session.logged_out", () => dft.stop());
        cli.on("Event.decrypted", (e, err) => dft.eventDecrypted(e, err));

        cli.on("Room", (room) => {
            if (MatrixClientPeg.get().isCryptoEnabled()) {
                const blacklistEnabled = SettingsStore.getValueAt(
                    SettingLevel.ROOM_DEVICE,
                    "blacklistUnverifiedDevices",
                    room.roomId,
                    /*explicit=*/true,
                );
                room.setBlacklistUnverifiedDevices(blacklistEnabled);
            }
        });
        cli.on("crypto.warning", (type) => {
            switch (type) {
                case 'CRYPTO_WARNING_OLD_VERSION_DETECTED':
                    Modal.createTrackedDialog('Crypto migrated', '', ErrorDialog, {
                        title: _t('Old cryptography data detected'),
                        description: _t(
                            "Data from an older version of %(brand)s has been detected. " +
                            "This will have caused end-to-end cryptography to malfunction " +
                            "in the older version. End-to-end encrypted messages exchanged " +
                            "recently whilst using the older version may not be decryptable " +
                            "in this version. This may also cause messages exchanged with this " +
                            "version to fail. If you experience problems, log out and back in " +
                            "again. To retain message history, export and re-import your keys.",
                            { brand: SdkConfig.get().brand },
                        ),
                    });
                    break;
            }
        });
        cli.on("crypto.keyBackupFailed", async (errcode) => {
            let haveNewVersion;
            let newVersionInfo;
            // if key backup is still enabled, there must be a new backup in place
            if (MatrixClientPeg.get().getKeyBackupEnabled()) {
                haveNewVersion = true;
            } else {
                // otherwise check the server to see if there's a new one
                try {
                    newVersionInfo = await MatrixClientPeg.get().getKeyBackupVersion();
                    if (newVersionInfo !== null) haveNewVersion = true;
                } catch (e) {
                    logger.error("Saw key backup error but failed to check backup version!", e);
                    return;
                }
            }

            if (haveNewVersion) {
                Modal.createTrackedDialogAsync('New Recovery Method', 'New Recovery Method',
                    import(
                        '../../async-components/views/dialogs/security/NewRecoveryMethodDialog'
                    ) as unknown as Promise<ComponentType<{}>>,
                    { newVersionInfo },
                );
            } else {
                Modal.createTrackedDialogAsync('Recovery Method Removed', 'Recovery Method Removed',
                    import(
                        '../../async-components/views/dialogs/security/RecoveryMethodRemovedDialog'
                    ) as unknown as Promise<ComponentType<{}>>,
                );
            }
        });

        cli.on("crypto.keySignatureUploadFailure", (failures, source, continuation) => {
            Modal.createTrackedDialog(
                'Failed to upload key signatures',
                'Failed to upload key signatures',
                KeySignatureUploadFailedDialog,
                { failures, source, continuation });
        });

        cli.on("crypto.verification.request", request => {
            if (request.verifier) {
                Modal.createTrackedDialog('Incoming Verification', '', IncomingSasDialog, {
                    verifier: request.verifier,
                }, null, /* priority = */ false, /* static = */ true);
            } else if (request.pending) {
                ToastStore.sharedInstance().addOrReplaceToast({
                    key: 'verifreq_' + request.channel.transactionId,
                    title: _t("Verification requested"),
                    icon: "verification",
                    props: { request },
                    component: VerificationRequestToast,
                    priority: 90,
                });
            }
        });
    }

    /**
     * Called shortly after the matrix client has started. Useful for
     * setting up anything that requires the client to be started.
     * @private
     */
    private onClientStarted() {
        const cli = MatrixClientPeg.get();

        if (cli.isCryptoEnabled()) {
            const blacklistEnabled = SettingsStore.getValueAt(
                SettingLevel.DEVICE,
                "blacklistUnverifiedDevices",
            );
            cli.setGlobalBlacklistUnverifiedDevices(blacklistEnabled);

            // With cross-signing enabled, we send to unknown devices
            // without prompting. Any bad-device status the user should
            // be aware of will be signalled through the room shield
            // changing colour. More advanced behaviour will come once
            // we implement more settings.
            cli.setGlobalErrorOnUnknownDevices(false);
        }
    }

    public showScreen(screen: string, params?: {[key: string]: any}) {
        const cli = MatrixClientPeg.get();
        const isLoggedOutOrGuest = !cli || cli.isGuest();
        if (!isLoggedOutOrGuest && AUTH_SCREENS.includes(screen)) {
            // user is logged in and landing on an auth page which will uproot their session, redirect them home instead
            dis.dispatch({ action: "view_home_page" });
            return;
        }

        if (screen === 'register') {
            dis.dispatch({
                action: 'start_registration',
                params: params,
            });
            PerformanceMonitor.instance.start(PerformanceEntryNames.REGISTER);
        } else if (screen === 'login') {
            dis.dispatch({
                action: 'start_login',
                params: params,
            });
            PerformanceMonitor.instance.start(PerformanceEntryNames.LOGIN);
        } else if (screen === 'forgot_password') {
            dis.dispatch({
                action: 'start_password_recovery',
                params: params,
            });
        } else if (screen === 'soft_logout') {
            if (cli.getUserId() && !Lifecycle.isSoftLogout()) {
                // Logged in - visit a room
                this.viewLastRoom();
            } else {
                // Ultimately triggers soft_logout if needed
                dis.dispatch({
                    action: 'start_login',
                    params: params,
                });
            }
        } else if (screen === 'new') {
            dis.dispatch({
                action: 'view_create_room',
            });
        } else if (screen === 'settings') {
            dis.fire(Action.ViewUserSettings);
        } else if (screen === 'welcome') {
            dis.dispatch({
                action: 'view_welcome_page',
            });
        } else if (screen === 'home') {
            dis.dispatch({
                action: 'view_home_page',
            });
        } else if (screen === 'start') {
            this.showScreen('home');
            dis.dispatch({
                action: 'require_registration',
            });
        } else if (screen === 'directory') {
            if (this.state.view === Views.WELCOME) {
                CountlyAnalytics.instance.track("onboarding_room_directory");
            }
            dis.fire(Action.ViewRoomDirectory);
        } else if (screen === "start_sso" || screen === "start_cas") {
            // TODO if logged in, skip SSO
            let cli = MatrixClientPeg.get();
            if (!cli) {
                const { hsUrl, isUrl } = this.props.serverConfig;
                cli = createClient({
                    baseUrl: hsUrl,
                    idBaseUrl: isUrl,
                });
            }

            const type = screen === "start_sso" ? "sso" : "cas";
            PlatformPeg.get().startSingleSignOn(cli, type, this.getFragmentAfterLogin());
        } else if (screen === 'groups') {
            if (SpaceStore.spacesEnabled) {
                dis.dispatch({ action: "view_home_page" });
                return;
            }
            dis.dispatch({
                action: 'view_my_groups',
            });
        } else if (screen.indexOf('room/') === 0) {
            // Rooms can have the following formats:
            // #room_alias:domain or !opaque_id:domain
            const room = screen.substring(5);
            const domainOffset = room.indexOf(':') + 1; // 0 in case room does not contain a :
            let eventOffset = room.length;
            // room aliases can contain slashes only look for slash after domain
            if (room.substring(domainOffset).indexOf('/') > -1) {
                eventOffset = domainOffset + room.substring(domainOffset).indexOf('/');
            }
            const roomString = room.substring(0, eventOffset);
            let eventId = room.substring(eventOffset + 1); // empty string if no event id given

            // Previously we pulled the eventID from the segments in such a way
            // where if there was no eventId then we'd get undefined. However, we
            // now do a splice and join to handle v3 event IDs which results in
            // an empty string. To maintain our potential contract with the rest
            // of the app, we coerce the eventId to be undefined where applicable.
            if (!eventId) eventId = undefined;

            // TODO: Handle encoded room/event IDs: https://github.com/vector-im/element-web/issues/9149

            let threepidInvite: IThreepidInvite;
            // if we landed here from a 3PID invite, persist it
            if (params.signurl && params.email) {
                threepidInvite = ThreepidInviteStore.instance
                    .storeInvite(roomString, params as IThreepidInviteWireFormat);
            }
            // otherwise check that this room doesn't already have a known invite
            if (!threepidInvite) {
                const invites = ThreepidInviteStore.instance.getInvites();
                threepidInvite = invites.find(invite => invite.roomId === roomString);
            }

            // on our URLs there might be a ?via=matrix.org or similar to help
            // joins to the room succeed. We'll pass these through as an array
            // to other levels. If there's just one ?via= then params.via is a
            // single string. If someone does something like ?via=one.com&via=two.com
            // then params.via is an array of strings.
            let via = [];
            if (params.via) {
                if (typeof(params.via) === 'string') via = [params.via];
                else via = params.via;
            }

            const payload = {
                action: Action.ViewRoom,
                event_id: eventId,
                via_servers: via,
                // If an event ID is given in the URL hash, notify RoomViewStore to mark
                // it as highlighted, which will propagate to RoomView and highlight the
                // associated EventTile.
                highlighted: Boolean(eventId),
                threepid_invite: threepidInvite,
                // TODO: Replace oob_data with the threepidInvite (which has the same info).
                // This isn't done yet because it's threaded through so many more places.
                // See https://github.com/vector-im/element-web/issues/15157
                oob_data: {
                    name: threepidInvite?.roomName,
                    avatarUrl: threepidInvite?.roomAvatarUrl,
                    inviterName: threepidInvite?.inviterName,
                },
                room_alias: undefined,
                room_id: undefined,
            };
            if (roomString[0] === '#') {
                payload.room_alias = roomString;
            } else {
                payload.room_id = roomString;
            }

            dis.dispatch(payload);
        } else if (screen.indexOf('user/') === 0) {
            const userId = screen.substring(5);
            dis.dispatch({
                action: 'view_user_info',
                userId: userId,
                subAction: params.action,
            });
        } else if (screen.indexOf('group/') === 0) {
            const groupId = screen.substring(6);

            // TODO: Check valid group ID

            dis.dispatch({
                action: 'view_group',
                group_id: groupId,
            });
        } else {
            logger.info("Ignoring showScreen for '%s'", screen);
        }
    }

    private notifyNewScreen(screen: string, replaceLast = false) {
        if (this.props.onNewScreen) {
            this.props.onNewScreen(screen, replaceLast);
        }
        this.setPageSubtitle();
    }

    private onLogoutClick(event: React.MouseEvent<HTMLAnchorElement, MouseEvent>) {
        dis.dispatch({
            action: 'logout',
        });
        event.stopPropagation();
        event.preventDefault();
    }

    private handleResize = () => {
        const LHS_THRESHOLD = 1000;
        const width = UIStore.instance.windowWidth;

        if (this.prevWindowWidth < LHS_THRESHOLD && width >= LHS_THRESHOLD) {
            dis.dispatch({ action: 'show_left_panel' });
        }

        if (this.prevWindowWidth >= LHS_THRESHOLD && width < LHS_THRESHOLD) {
            dis.dispatch({ action: 'hide_left_panel' });
        }

        this.prevWindowWidth = width;
        this.state.resizeNotifier.notifyWindowResized();
    };

    private dispatchTimelineResize() {
        dis.dispatch({ action: 'timeline_resize' });
    }

    private onRegisterClick = () => {
        this.showScreen("register");
    };

    private onLoginClick = () => {
        this.showScreen("login");
    };

    private onForgotPasswordClick = () => {
        this.showScreen("forgot_password");
    };

    private onRegisterFlowComplete = (credentials: IMatrixClientCreds, password: string): Promise<void> => {
        return this.onUserCompletedLoginFlow(credentials, password);
    };

    // returns a promise which resolves to the new MatrixClient
    private onRegistered(credentials: IMatrixClientCreds): Promise<MatrixClient> {
        return Lifecycle.setLoggedIn(credentials);
    }

    private onSendEvent(roomId: string, event: MatrixEvent): void {
        const cli = MatrixClientPeg.get();
        if (!cli) return;

        cli.sendEvent(roomId, event.getType(), event.getContent()).then(() => {
            dis.dispatch({ action: 'message_sent' });
        });
    }

    private setPageSubtitle(subtitle = '') {
        if (this.state.currentRoomId) {
            const client = MatrixClientPeg.get();
            const room = client && client.getRoom(this.state.currentRoomId);
            if (room) {
                subtitle = `${this.subTitleStatus} | ${ room.name } ${subtitle}`;
            }
        } else {
            subtitle = `${this.subTitleStatus} ${subtitle}`;
        }

        const title = `${SdkConfig.get().brand} ${subtitle}`;

        if (document.title !== title) {
            document.title = title;
        }
    }

    private onUpdateStatusIndicator = (notificationState: SummarizedNotificationState, state: SyncState): void => {
        const numUnreadRooms = notificationState.numUnreadStates; // we know that states === rooms here

        if (PlatformPeg.get()) {
            PlatformPeg.get().setErrorStatus(state === SyncState.Error);
            PlatformPeg.get().setNotificationCount(numUnreadRooms);
        }

        this.subTitleStatus = '';
        if (state === SyncState.Error) {
            this.subTitleStatus += `[${_t("Offline")}] `;
        }
        if (numUnreadRooms > 0) {
            this.subTitleStatus += `[${numUnreadRooms}]`;
        }

        this.setPageSubtitle();
    };

    private onServerConfigChange = (serverConfig: ValidatedServerConfig) => {
        this.setState({ serverConfig });
    };

    private makeRegistrationUrl = (params: QueryDict) => {
        if (this.props.startingFragmentQueryParams.referrer) {
            params.referrer = this.props.startingFragmentQueryParams.referrer;
        }
        return this.props.makeRegistrationUrl(params);
    };

    /**
     * After registration or login, we run various post-auth steps before entering the app
     * proper, such setting up cross-signing or verifying the new session.
     *
     * Note: SSO users (and any others using token login) currently do not pass through
     * this, as they instead jump straight into the app after `attemptTokenLogin`.
     */
    private onUserCompletedLoginFlow = async (credentials: IMatrixClientCreds, password: string): Promise<void> => {
        this.accountPassword = password;
        // self-destruct the password after 5mins
        if (this.accountPasswordTimer !== null) clearTimeout(this.accountPasswordTimer);
        this.accountPasswordTimer = setTimeout(() => {
            this.accountPassword = null;
            this.accountPasswordTimer = null;
        }, 60 * 5 * 1000);

        // Create and start the client
        await Lifecycle.setLoggedIn(credentials);
        await this.postLoginSetup();

        PerformanceMonitor.instance.stop(PerformanceEntryNames.LOGIN);
        PerformanceMonitor.instance.stop(PerformanceEntryNames.REGISTER);
    };

    // complete security / e2e setup has finished
    private onCompleteSecurityE2eSetupFinished = (): void => {
        this.onLoggedIn();
    };

    private getFragmentAfterLogin(): string {
        let fragmentAfterLogin = "";
        const initialScreenAfterLogin = this.props.initialScreenAfterLogin;
        if (initialScreenAfterLogin &&
            // XXX: workaround for https://github.com/vector-im/element-web/issues/11643 causing a login-loop
            !["welcome", "login", "register", "start_sso", "start_cas"].includes(initialScreenAfterLogin.screen)
        ) {
            fragmentAfterLogin = `/${initialScreenAfterLogin.screen}`;
        }
        return fragmentAfterLogin;
    }

    render() {
        const fragmentAfterLogin = this.getFragmentAfterLogin();
        let view = null;

        if (this.state.view === Views.LOADING) {
            view = (
                <div className="mx_MatrixChat_splash">
                    <Spinner />
                </div>
            );
        } else if (this.state.view === Views.COMPLETE_SECURITY) {
            view = (
                <CompleteSecurity
                    onFinished={this.onCompleteSecurityE2eSetupFinished}
                />
            );
        } else if (this.state.view === Views.E2E_SETUP) {
            view = (
                <E2eSetup
                    onFinished={this.onCompleteSecurityE2eSetupFinished}
                    accountPassword={this.accountPassword}
                    tokenLogin={!!this.tokenLogin}
                />
            );
        } else if (this.state.view === Views.LOGGED_IN) {
            // store errors stop the client syncing and require user intervention, so we'll
            // be showing a dialog. Don't show anything else.
            const isStoreError = this.state.syncError && this.state.syncError instanceof InvalidStoreError;

            // `ready` and `view==LOGGED_IN` may be set before `page_type` (because the
            // latter is set via the dispatcher). If we don't yet have a `page_type`,
            // keep showing the spinner for now.
            if (this.state.ready && this.state.page_type && !isStoreError) {
                /* for now, we stuff the entirety of our props and state into the LoggedInView.
                 * we should go through and figure out what we actually need to pass down, as well
                 * as using something like redux to avoid having a billion bits of state kicking around.
                 */
                view = (
                    <LoggedInView
                        {...this.props}
                        {...this.state}
                        ref={this.loggedInView}
                        matrixClient={MatrixClientPeg.get()}
                        onRegistered={this.onRegistered}
                        currentRoomId={this.state.currentRoomId}
                    />
                );
            } else {
                // we think we are logged in, but are still waiting for the /sync to complete
                let errorBox;
                if (this.state.syncError && !isStoreError) {
                    errorBox = <div className="mx_MatrixChat_syncError">
                        { messageForSyncError(this.state.syncError) }
                    </div>;
                }
                view = (
                    <div className="mx_MatrixChat_splash">
                        { errorBox }
                        <Spinner />
                        <AccessibleButton kind='link_inline' className="mx_MatrixChat_splashButtons" onClick={this.onLogoutClick}>
                            { _t('Logout') }
                        </AccessibleButton>
                    </div>
                );
            }
        } else if (this.state.view === Views.WELCOME) {
            view = <Welcome />;
        } else if (this.state.view === Views.REGISTER && SettingsStore.getValue(UIFeature.Registration)) {
            const email = ThreepidInviteStore.instance.pickBestInvite()?.toEmail;
            view = (
                <Registration
                    clientSecret={this.state.register_client_secret}
                    sessionId={this.state.register_session_id}
                    idSid={this.state.register_id_sid}
                    email={email}
                    brand={this.props.config.brand}
                    makeRegistrationUrl={this.makeRegistrationUrl}
                    onLoggedIn={this.onRegisterFlowComplete}
                    onLoginClick={this.onLoginClick}
                    onServerConfigChange={this.onServerConfigChange}
                    defaultDeviceDisplayName={this.props.defaultDeviceDisplayName}
                    fragmentAfterLogin={fragmentAfterLogin}
                    {...this.getServerProperties()}
                />
            );
        } else if (this.state.view === Views.FORGOT_PASSWORD && SettingsStore.getValue(UIFeature.PasswordReset)) {
            view = (
                <ForgotPassword
                    onComplete={this.onLoginClick}
                    onLoginClick={this.onLoginClick}
                    onServerConfigChange={this.onServerConfigChange}
                    {...this.getServerProperties()}
                />
            );
        } else if (this.state.view === Views.LOGIN) {
            const showPasswordReset = SettingsStore.getValue(UIFeature.PasswordReset);
            view = (
                <Login
                    isSyncing={this.state.pendingInitialSync}
                    onLoggedIn={this.onUserCompletedLoginFlow}
                    onRegisterClick={this.onRegisterClick}
                    fallbackHsUrl={this.getFallbackHsUrl()}
                    defaultDeviceDisplayName={this.props.defaultDeviceDisplayName}
                    onForgotPasswordClick={showPasswordReset ? this.onForgotPasswordClick : undefined}
                    onServerConfigChange={this.onServerConfigChange}
                    fragmentAfterLogin={fragmentAfterLogin}
                    defaultUsername={this.props.startingFragmentQueryParams.defaultUsername as string}
                    {...this.getServerProperties()}
                />
            );
        } else if (this.state.view === Views.SOFT_LOGOUT) {
            view = (
                <SoftLogout
                    realQueryParams={this.props.realQueryParams}
                    onTokenLoginCompleted={this.props.onTokenLoginCompleted}
                    fragmentAfterLogin={fragmentAfterLogin}
                />
            );
        } else {
            logger.error(`Unknown view ${this.state.view}`);
        }

        return <ErrorBoundary>
            { view }
        </ErrorBoundary>;
    }
}

export function isLoggedIn(): boolean {
    // JRS: Maybe we should move the step that writes this to the window out of
    // `element-web` and into this file? Better yet, we should probably create a
    // store to hold this state.
    // See also https://github.com/vector-im/element-web/issues/15034.
    const app = window.matrixChat;
    return app && (app as MatrixChat).state.view === Views.LOGGED_IN;
}<|MERGE_RESOLUTION|>--- conflicted
+++ resolved
@@ -1515,64 +1515,6 @@
                 showNotificationsToast(false);
             }
 
-<<<<<<< HEAD
-=======
-            if (!localStorage.getItem("mx_seen_ia_1.1_changes_toast") && SettingsStore.getValue(UIFeature.Feedback)) {
-                const key = "IA_1.1_TOAST";
-                ToastStore.sharedInstance().addOrReplaceToast({
-                    key,
-                    title: _t("Testing small changes"),
-                    props: {
-                        description: _t("Your feedback is wanted as we try out some design changes."),
-                        acceptLabel: _t("More info"),
-                        onAccept: () => {
-                            Modal.createDialog(InfoDialog, {
-                                title: _t("We're testing some design changes"),
-                                description: <>
-                                    <img
-                                        src={require("../../../res/img/ia-design-changes.png")}
-                                        width="636"
-                                        height="303"
-                                        alt=""
-                                    />
-                                    <p>{ _t(
-                                        "Your ongoing feedback would be very welcome, so if you see anything " +
-                                        "different you want to comment on, <a>please let us know about it</a>. " +
-                                        "Click your avatar to find a quick feedback link.",
-                                        {},
-                                        {
-                                            a: sub => <AccessibleButton
-                                                kind="link"
-                                                onClick={(ev) => {
-                                                    ev.preventDefault();
-                                                    ev.stopPropagation();
-                                                    Modal.createTrackedDialog('Feedback Dialog', '', FeedbackDialog);
-                                                }}
-                                            >
-                                                { sub }
-                                            </AccessibleButton>,
-                                        },
-                                    ) }</p>
-                                    <p>{ _t("If you'd like to preview or test some potential upcoming changes, " +
-                                        "there's an option in feedback to let us contact you.") }</p>
-                                </>,
-                            }, "mx_DialogDesignChanges_wrapper");
-                            localStorage.setItem("mx_seen_ia_1.1_changes_toast", "true");
-                            ToastStore.sharedInstance().dismissToast(key);
-                        },
-                        rejectLabel: _t("Dismiss"),
-                        onReject: () => {
-                            localStorage.setItem("mx_seen_ia_1.1_changes_toast", "true");
-                            ToastStore.sharedInstance().dismissToast(key);
-                        },
-                    },
-                    icon: "labs",
-                    component: GenericToast,
-                    priority: 9,
-                });
-            }
-
->>>>>>> 1a677371
             dis.fire(Action.FocusSendMessageComposer);
             this.setState({
                 ready: true,
