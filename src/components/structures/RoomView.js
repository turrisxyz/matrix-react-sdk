--- conflicted
+++ resolved
@@ -164,12 +164,10 @@
 
             canReact: false,
             canReply: false,
-<<<<<<< HEAD
+
             useIRCLayout: SettingsStore.getValue("feature_irc_ui"),
-=======
 
             matrixClientIsReady: this.context && this.context.isInitialSyncComplete(),
->>>>>>> 822a126c
         };
     },
 
