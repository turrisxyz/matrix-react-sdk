/*
Copyright 2020 The Matrix.org Foundation C.I.C.

Licensed under the Apache License, Version 2.0 (the "License");
you may not use this file except in compliance with the License.
You may obtain a copy of the License at

    http://www.apache.org/licenses/LICENSE-2.0

Unless required by applicable law or agreed to in writing, software
distributed under the License is distributed on an "AS IS" BASIS,
WITHOUT WARRANTIES OR CONDITIONS OF ANY KIND, either express or implied.
See the License for the specific language governing permissions and
limitations under the License.
*/

import * as React from "react";
<<<<<<< HEAD
import {useContext, useRef, useState} from "react";
=======
import {useContext, useState} from "react";
>>>>>>> 2d363a19

import AutoHideScrollbar from './AutoHideScrollbar';
import {getHomePageUrl} from "../../utils/pages";
import {_t} from "../../languageHandler";
import SdkConfig from "../../SdkConfig";
import * as sdk from "../../index";
import dis from "../../dispatcher/dispatcher";
import {Action} from "../../dispatcher/actions";
<<<<<<< HEAD
import {Transition} from "react-transition-group";
import BaseAvatar from "../views/avatars/BaseAvatar";
import {OwnProfileStore} from "../../stores/OwnProfileStore";
import AccessibleButton from "../views/elements/AccessibleButton";
import Tooltip from "../views/elements/Tooltip";
import {UPDATE_EVENT} from "../../stores/AsyncStore";
import {useEventEmitter} from "../../hooks/useEventEmitter";
import MatrixClientContext from "../../contexts/MatrixClientContext";
import classNames from "classnames";
import {ENTERING} from "react-transition-group/Transition";
=======
import BaseAvatar from "../views/avatars/BaseAvatar";
import {OwnProfileStore} from "../../stores/OwnProfileStore";
import AccessibleButton from "../views/elements/AccessibleButton";
import {UPDATE_EVENT} from "../../stores/AsyncStore";
import {useEventEmitter} from "../../hooks/useEventEmitter";
import MatrixClientContext from "../../contexts/MatrixClientContext";
import MiniAvatarUploader, {AVATAR_SIZE} from "../views/elements/MiniAvatarUploader";
>>>>>>> 2d363a19

const onClickSendDm = () => dis.dispatch({action: 'view_create_chat'});
const onClickExplore = () => dis.fire(Action.ViewRoomDirectory);
const onClickNewRoom = () => dis.dispatch({action: 'view_create_room'});

interface IProps {
    justRegistered?: boolean;
}

<<<<<<< HEAD
const avatarSize = 52;

const getOwnProfile = (userId: string) => ({
    displayName: OwnProfileStore.instance.displayName || userId,
    avatarUrl: OwnProfileStore.instance.getHttpAvatarUrl(avatarSize),
=======
const getOwnProfile = (userId: string) => ({
    displayName: OwnProfileStore.instance.displayName || userId,
    avatarUrl: OwnProfileStore.instance.getHttpAvatarUrl(AVATAR_SIZE),
>>>>>>> 2d363a19
});

const UserWelcomeTop = () => {
    const cli = useContext(MatrixClientContext);
    const userId = cli.getUserId();
    const [ownProfile, setOwnProfile] = useState(getOwnProfile(userId));
    useEventEmitter(OwnProfileStore.instance, UPDATE_EVENT, () => {
        setOwnProfile(getOwnProfile(userId));
    });
<<<<<<< HEAD
    const [busy, setBusy] = useState(false);

    const uploadRef = useRef<HTMLInputElement>();

    return <div>
        <input
            type="file"
            ref={uploadRef}
            className="mx_ProfileSettings_avatarUpload"
            onChange={async (ev) => {
                if (!ev.target.files?.length) return;
                setBusy(true);
                const file = ev.target.files[0];
                const uri = await cli.uploadContent(file);
                await cli.setAvatarUrl(uri);
                setBusy(false);
            }}
            accept="image/*"
        />

        <AccessibleButton
            className={classNames("mx_HomePage_userAvatar", {
                mx_HomePage_userAvatar_busy: busy,
            })}
            disabled={busy}
            onClick={() => {
                uploadRef.current.click();
            }}
=======

    return <div>
        <MiniAvatarUploader
            hasAvatar={!!ownProfile.avatarUrl}
            hasAvatarLabel={_t("Great, that'll help people know it's you")}
            noAvatarLabel={_t("Add a photo so people know it's you.")}
            setAvatarUrl={url => cli.setAvatarUrl(url)}
>>>>>>> 2d363a19
        >
            <BaseAvatar
                idName={userId}
                name={ownProfile.displayName}
                url={ownProfile.avatarUrl}
<<<<<<< HEAD
                width={avatarSize}
                height={avatarSize}
                resizeMethod="crop"
            />

            <Transition appear in timeout={3000}>
                {state => (
                    <Tooltip
                        label={ownProfile.avatarUrl || busy
                            ? _t("Great, that'll help people know it's you")
                            : _t("Add a photo so people know it's you.")}
                        visible={state !== ENTERING}
                        forceOnRight
                    />
                )}
            </Transition>
        </AccessibleButton>
=======
                width={AVATAR_SIZE}
                height={AVATAR_SIZE}
                resizeMethod="crop"
            />
        </MiniAvatarUploader>
>>>>>>> 2d363a19

        <h1>{ _t("Welcome %(name)s", { name: ownProfile.displayName }) }</h1>
        <h4>{ _t("Now, let's help you get started") }</h4>
    </div>;
};

const HomePage: React.FC<IProps> = ({ justRegistered = false }) => {
    const config = SdkConfig.get();
    const pageUrl = getHomePageUrl(config);

    if (pageUrl) {
        const EmbeddedPage = sdk.getComponent('structures.EmbeddedPage');
        return <EmbeddedPage className="mx_HomePage" url={pageUrl} scrollbar={true} />;
    }

    let introSection;
    if (justRegistered) {
        introSection = <UserWelcomeTop />;
    } else {
        const brandingConfig = config.branding;
        let logoUrl = "themes/element/img/logos/element-logo.svg";
        if (brandingConfig && brandingConfig.authHeaderLogoUrl) {
            logoUrl = brandingConfig.authHeaderLogoUrl;
        }

        introSection = <React.Fragment>
            <img src={logoUrl} alt={config.brand} />
            <h1>{ _t("Welcome to %(appName)s", { appName: config.brand }) }</h1>
            <h4>{ _t("Liberate your communication") }</h4>
        </React.Fragment>;
    }


    return <AutoHideScrollbar className="mx_HomePage mx_HomePage_default">
        <div className="mx_HomePage_default_wrapper">
            { introSection }
            <div className="mx_HomePage_default_buttons">
                <AccessibleButton onClick={onClickSendDm} className="mx_HomePage_button_sendDm">
                    { _t("Send a Direct Message") }
                </AccessibleButton>
                <AccessibleButton onClick={onClickExplore} className="mx_HomePage_button_explore">
                    { _t("Explore Public Rooms") }
                </AccessibleButton>
                <AccessibleButton onClick={onClickNewRoom} className="mx_HomePage_button_createGroup">
                    { _t("Create a Group Chat") }
                </AccessibleButton>
            </div>
        </div>
    </AutoHideScrollbar>;
};

export default HomePage;<|MERGE_RESOLUTION|>--- conflicted
+++ resolved
@@ -15,11 +15,7 @@
 */
 
 import * as React from "react";
-<<<<<<< HEAD
-import {useContext, useRef, useState} from "react";
-=======
 import {useContext, useState} from "react";
->>>>>>> 2d363a19
 
 import AutoHideScrollbar from './AutoHideScrollbar';
 import {getHomePageUrl} from "../../utils/pages";
@@ -28,18 +24,6 @@
 import * as sdk from "../../index";
 import dis from "../../dispatcher/dispatcher";
 import {Action} from "../../dispatcher/actions";
-<<<<<<< HEAD
-import {Transition} from "react-transition-group";
-import BaseAvatar from "../views/avatars/BaseAvatar";
-import {OwnProfileStore} from "../../stores/OwnProfileStore";
-import AccessibleButton from "../views/elements/AccessibleButton";
-import Tooltip from "../views/elements/Tooltip";
-import {UPDATE_EVENT} from "../../stores/AsyncStore";
-import {useEventEmitter} from "../../hooks/useEventEmitter";
-import MatrixClientContext from "../../contexts/MatrixClientContext";
-import classNames from "classnames";
-import {ENTERING} from "react-transition-group/Transition";
-=======
 import BaseAvatar from "../views/avatars/BaseAvatar";
 import {OwnProfileStore} from "../../stores/OwnProfileStore";
 import AccessibleButton from "../views/elements/AccessibleButton";
@@ -47,7 +31,6 @@
 import {useEventEmitter} from "../../hooks/useEventEmitter";
 import MatrixClientContext from "../../contexts/MatrixClientContext";
 import MiniAvatarUploader, {AVATAR_SIZE} from "../views/elements/MiniAvatarUploader";
->>>>>>> 2d363a19
 
 const onClickSendDm = () => dis.dispatch({action: 'view_create_chat'});
 const onClickExplore = () => dis.fire(Action.ViewRoomDirectory);
@@ -57,17 +40,9 @@
     justRegistered?: boolean;
 }
 
-<<<<<<< HEAD
-const avatarSize = 52;
-
-const getOwnProfile = (userId: string) => ({
-    displayName: OwnProfileStore.instance.displayName || userId,
-    avatarUrl: OwnProfileStore.instance.getHttpAvatarUrl(avatarSize),
-=======
 const getOwnProfile = (userId: string) => ({
     displayName: OwnProfileStore.instance.displayName || userId,
     avatarUrl: OwnProfileStore.instance.getHttpAvatarUrl(AVATAR_SIZE),
->>>>>>> 2d363a19
 });
 
 const UserWelcomeTop = () => {
@@ -77,36 +52,6 @@
     useEventEmitter(OwnProfileStore.instance, UPDATE_EVENT, () => {
         setOwnProfile(getOwnProfile(userId));
     });
-<<<<<<< HEAD
-    const [busy, setBusy] = useState(false);
-
-    const uploadRef = useRef<HTMLInputElement>();
-
-    return <div>
-        <input
-            type="file"
-            ref={uploadRef}
-            className="mx_ProfileSettings_avatarUpload"
-            onChange={async (ev) => {
-                if (!ev.target.files?.length) return;
-                setBusy(true);
-                const file = ev.target.files[0];
-                const uri = await cli.uploadContent(file);
-                await cli.setAvatarUrl(uri);
-                setBusy(false);
-            }}
-            accept="image/*"
-        />
-
-        <AccessibleButton
-            className={classNames("mx_HomePage_userAvatar", {
-                mx_HomePage_userAvatar_busy: busy,
-            })}
-            disabled={busy}
-            onClick={() => {
-                uploadRef.current.click();
-            }}
-=======
 
     return <div>
         <MiniAvatarUploader
@@ -114,37 +59,16 @@
             hasAvatarLabel={_t("Great, that'll help people know it's you")}
             noAvatarLabel={_t("Add a photo so people know it's you.")}
             setAvatarUrl={url => cli.setAvatarUrl(url)}
->>>>>>> 2d363a19
         >
             <BaseAvatar
                 idName={userId}
                 name={ownProfile.displayName}
                 url={ownProfile.avatarUrl}
-<<<<<<< HEAD
-                width={avatarSize}
-                height={avatarSize}
-                resizeMethod="crop"
-            />
-
-            <Transition appear in timeout={3000}>
-                {state => (
-                    <Tooltip
-                        label={ownProfile.avatarUrl || busy
-                            ? _t("Great, that'll help people know it's you")
-                            : _t("Add a photo so people know it's you.")}
-                        visible={state !== ENTERING}
-                        forceOnRight
-                    />
-                )}
-            </Transition>
-        </AccessibleButton>
-=======
                 width={AVATAR_SIZE}
                 height={AVATAR_SIZE}
                 resizeMethod="crop"
             />
         </MiniAvatarUploader>
->>>>>>> 2d363a19
 
         <h1>{ _t("Welcome %(name)s", { name: ownProfile.displayName }) }</h1>
         <h4>{ _t("Now, let's help you get started") }</h4>
